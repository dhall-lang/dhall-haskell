--- conflicted
+++ resolved
@@ -419,11 +419,7 @@
 lazyText :: Type Data.Text.Lazy.Text
 lazyText = Type {..}
   where
-<<<<<<< HEAD
-    extract (TextLit (Chunks [] t)) = pure t
-=======
     extract (TextLit (Chunks [] t)) = pure (Data.Text.Lazy.fromStrict t)
->>>>>>> 8bd410f8
     extract  _                      = empty
 
     expected = Text
@@ -822,22 +818,14 @@
     injectWith _ = InputType {..}
       where
         embed text =
-<<<<<<< HEAD
-            TextLit (Chunks [] text)
-=======
             TextLit (Chunks [] (Data.Text.Lazy.toStrict text))
->>>>>>> 8bd410f8
 
         declared = Text
 
 instance Inject Text where
     injectWith _ = InputType {..}
       where
-<<<<<<< HEAD
-        embed text = TextLit (Chunks [] (Data.Text.Lazy.fromStrict text))
-=======
         embed text = TextLit (Chunks [] text)
->>>>>>> 8bd410f8
 
         declared = Text
 
