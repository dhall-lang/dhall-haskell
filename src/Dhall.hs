--- conflicted
+++ resolved
@@ -21,13 +21,10 @@
     -- * Types
     , Type
     , Interpret(..)
-<<<<<<< HEAD
+    , InvalidType(..)
     , deriveAuto
     , InterpretOptions(..)
     , defaultInterpretOptions
-=======
-    , InvalidType(..)
->>>>>>> 4c3eadee
     , bool
     , natural
     , integer
