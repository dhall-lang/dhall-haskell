--- conflicted
+++ resolved
@@ -53,12 +53,7 @@
 import qualified Data.Sequence
 import qualified Data.Set
 import qualified Data.Text
-<<<<<<< HEAD
-import qualified Data.Text.Lazy
-import qualified Data.Text.Lazy.Encoding
-=======
 import qualified Data.Text.Encoding
->>>>>>> 8bd410f8
 import qualified Text.Megaparsec
 import qualified Text.Megaparsec.Char
 import qualified Text.Parser.Char
@@ -169,12 +164,7 @@
 plus p = mappend <$> p <*> star p
 
 satisfy :: (Char -> Bool) -> Parser Text
-<<<<<<< HEAD
-satisfy predicate =
-    fmap Data.Text.Lazy.singleton (Text.Parser.Char.satisfy predicate)
-=======
 satisfy = fmap Data.Text.singleton . Text.Parser.Char.satisfy
->>>>>>> 8bd410f8
 
 blockComment :: Parser ()
 blockComment = do
@@ -334,11 +324,7 @@
 
     unescapedCharacter = do
         c <- Text.Parser.Char.satisfy predicate
-<<<<<<< HEAD
-        return (Chunks [] (Data.Text.Lazy.singleton c))
-=======
         return (Chunks [] (Data.Text.singleton c))
->>>>>>> 8bd410f8
       where
         predicate c =
                 ('\x20' <= c && c <= '\x21'    )
@@ -359,11 +345,7 @@
             , tab
             , unicode
             ]
-<<<<<<< HEAD
-        return (Chunks [] (Data.Text.Lazy.singleton c))
-=======
         return (Chunks [] (Data.Text.singleton c))
->>>>>>> 8bd410f8
       where
         quotationMark = Text.Parser.Char.char '"'
 
@@ -416,11 +398,8 @@
 dedent chunks0 = process chunks0
   where
     text0 = buildChunks chunks0
-<<<<<<< HEAD
-=======
 
     lines0 = Data.Text.lines text0
->>>>>>> 8bd410f8
 
     isEmpty = Data.Text.all Data.Char.isSpace
 
@@ -440,28 +419,16 @@
     -- This is the trim function we use up until the first variable
     -- interpolation, dedenting all lines
     trimBegin =
-<<<<<<< HEAD
-          Data.Text.Lazy.intercalate "\n"
-        . map (Data.Text.Lazy.drop shortestIndent)
-        . Data.Text.Lazy.splitOn "\n"
-=======
           Data.Text.intercalate "\n"
         . map (Data.Text.drop shortestIndent)
         . Data.Text.splitOn "\n"
->>>>>>> 8bd410f8
 
     -- This is the trim function we use after each variable interpolation
     -- where we indent each line except the first line (since it's not a true
     -- beginning of a line)
-<<<<<<< HEAD
-    trimContinue text = Data.Text.Lazy.intercalate "\n" lines_
-      where
-        lines_ = case Data.Text.Lazy.splitOn "\n" text of
-=======
     trimContinue text = Data.Text.intercalate "\n" lines_
       where
         lines_ = case Data.Text.splitOn "\n" text of
->>>>>>> 8bd410f8
             []   -> []
             l:ls -> l:map (Data.Text.drop shortestIndent) ls
 
@@ -870,15 +837,9 @@
 httpRaw = do
     prefixText <- scheme <> "://" <> authority
     file   <- file_
-<<<<<<< HEAD
-    suffix <- option ("?" <> query) <> option ("#" <> fragment)
-
-    return (prefix, file, suffix)
-=======
     suffixText <- option ("?" <> query) <> option ("#" <> fragment)
 
     return (prefixText, file, suffixText)
->>>>>>> 8bd410f8
 
 authority :: Parser Text
 authority = option (try (userinfo <> "@")) <> host <> option (":" <> port)
@@ -1027,13 +988,7 @@
     whitespace
     return (Env a)
   where
-<<<<<<< HEAD
-    alternative0 = do
-        a <- bashEnvironmentVariable
-        return a
-=======
     alternative0 = bashEnvironmentVariable
->>>>>>> 8bd410f8
 
     alternative1 = do
         _ <- Text.Parser.Char.char '"'
@@ -1607,16 +1562,9 @@
   where
     importHash_ = do
         _ <- Text.Parser.Char.text "sha256:"
-<<<<<<< HEAD
-        lazyText <- count 64 (satisfy hexdig <?> "hex digit")
-        whitespace
-        let lazyBytes16 = Data.Text.Lazy.Encoding.encodeUtf8 lazyText
-        let strictBytes16 = Data.ByteString.Lazy.toStrict lazyBytes16
-=======
         text <- count 64 (satisfy hexdig <?> "hex digit")
         whitespace
         let strictBytes16 = Data.Text.Encoding.encodeUtf8 text
->>>>>>> 8bd410f8
         strictBytes <- case Data.ByteArray.Encoding.convertFromBase Base16 strictBytes16 of
             Left  string      -> fail string
             Right strictBytes -> return (strictBytes :: Data.ByteString.ByteString)
