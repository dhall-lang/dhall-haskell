{-# LANGUAGE CPP               #-}
{-# LANGUAGE OverloadedStrings #-}
{-# LANGUAGE RecordWildCards   #-}

module Dhall.Yaml
  ( Options(..)
  , parseDocuments
  , parseQuoted
  , defaultOptions
  , dhallToYaml ) where

<<<<<<< HEAD
#if defined(ETA_VERSION)
import Dhall.Yaml.Eta ( jsonToYaml , yamlToJson )
#else
import Data.Bifunctor ( bimap )
import Data.ByteString ( ByteString )
=======
import Data.ByteString (ByteString)
import Data.Monoid ((<>))
import Data.Text (Text)
import Dhall.JSON (Conversion(..), SpecialDoubleMode(..),codeToValue)
import Options.Applicative (Parser)
>>>>>>> 2bf079e6

import qualified Data.Aeson
import qualified Data.ByteString
import qualified Data.Vector
import qualified Data.Yaml
import qualified Dhall
import qualified Options.Applicative
#if MIN_VERSION_yaml(0,10,2)
import qualified Data.Text
import qualified Text.Libyaml
#endif

data Options = Options
    { explain    :: Bool
    , omission   :: Data.Aeson.Value -> Data.Aeson.Value
    , documents  :: Bool
    , quoted     :: Bool
    , conversion :: Conversion
    }

defaultOptions :: Options
defaultOptions =
  Options { explain = False
          , omission = id
          , documents = False
          , quoted = False
          , conversion = NoConversion
          }

parseDocuments :: Parser Bool
parseDocuments =
  Options.Applicative.switch
            (   Options.Applicative.long "documents"
            <>  Options.Applicative.help "If given a Dhall list, output a document for every element"
            )

parseQuoted :: Parser Bool
parseQuoted =
  Options.Applicative.switch
            (   Options.Applicative.long "quoted"
            <>  Options.Applicative.help "Prevent from generating not quoted scalars"
            )
                           
{-| Convert a piece of Text carrying a Dhall inscription to an equivalent YAML ByteString
-}
dhallToYaml
  :: Options
  -> Text  -- ^ Describe the input for the sake of error location.
  -> Text  -- ^ Input text.
  -> IO ByteString
dhallToYaml Options{..} name code = do
  
  let explaining = if explain then Dhall.detailed else id

  json <- omission <$> explaining (codeToValue conversion UseYAMLEncoding name code)

  return $ jsonToYaml json documents quoted

-- | Transform json representation into yaml
jsonToYaml
    :: Data.Aeson.Value
    -> Bool
    -> Bool
    -> ByteString
jsonToYaml json documents quoted = case (documents, json) of
  (True, Data.Yaml.Array elems)
    -> Data.ByteString.intercalate "\n---\n"
       $ fmap (encodeYaml encodeOptions)
       $ Data.Vector.toList elems
  _ -> encodeYaml encodeOptions json
  where
#if !MIN_VERSION_yaml(0,10,2)
    encodeYaml = Data.Yaml.encode
#else
    encodeYaml = Data.Yaml.encodeWith

    customStyle = \s -> case () of
        ()
            | "\n" `Data.Text.isInfixOf` s -> ( noTag, literal )
            | otherwise -> ( noTag, Text.Libyaml.SingleQuoted )
        where
            noTag = Text.Libyaml.NoTag
            literal = Text.Libyaml.Literal

    quotedOptions = Data.Yaml.setStringStyle
                        customStyle
                        Data.Yaml.defaultEncodeOptions

    encodeOptions = if quoted
        then quotedOptions
        else Data.Yaml.defaultEncodeOptions
<<<<<<< HEAD
#endif

-- | Transform yaml representation into dhall
yamlToJson :: ByteString -> Either String Data.Aeson.Value
yamlToJson  =
  bimap Data.Yaml.prettyPrintParseException id . Data.Yaml.decodeEither'

=======
>>>>>>> 2bf079e6
#endif<|MERGE_RESOLUTION|>--- conflicted
+++ resolved
@@ -9,30 +9,27 @@
   , defaultOptions
   , dhallToYaml ) where
 
-<<<<<<< HEAD
-#if defined(ETA_VERSION)
-import Dhall.Yaml.Eta ( jsonToYaml , yamlToJson )
-#else
-import Data.Bifunctor ( bimap )
-import Data.ByteString ( ByteString )
-=======
 import Data.ByteString (ByteString)
 import Data.Monoid ((<>))
 import Data.Text (Text)
-import Dhall.JSON (Conversion(..), SpecialDoubleMode(..),codeToValue)
+import Dhall.JSON (Conversion(..), SpecialDoubleMode(..), codeToValue)
 import Options.Applicative (Parser)
->>>>>>> 2bf079e6
 
 import qualified Data.Aeson
 import qualified Data.ByteString
 import qualified Data.Vector
-import qualified Data.Yaml
 import qualified Dhall
 import qualified Options.Applicative
-#if MIN_VERSION_yaml(0,10,2)
+#if defined(ETA_VERSION)
+import Dhall.Yaml.Eta ( jsonToYaml )
+#else
+import qualified Data.Yaml
+# if MIN_VERSION_yaml(0,10,2)
 import qualified Data.Text
 import qualified Text.Libyaml
+# endif
 #endif
+
 
 data Options = Options
     { explain    :: Bool
@@ -80,22 +77,26 @@
 
   return $ jsonToYaml json documents quoted
 
+#if !defined(ETA_VERSION)
 -- | Transform json representation into yaml
 jsonToYaml
     :: Data.Aeson.Value
     -> Bool
     -> Bool
     -> ByteString
-jsonToYaml json documents quoted = case (documents, json) of
-  (True, Data.Yaml.Array elems)
-    -> Data.ByteString.intercalate "\n---\n"
-       $ fmap (encodeYaml encodeOptions)
-       $ Data.Vector.toList elems
-  _ -> encodeYaml encodeOptions json
+jsonToYaml json documents quoted =
+
+  case (documents, json) of
+    (True, Data.Yaml.Array elems)
+      -> Data.ByteString.intercalate "\n---\n"
+         $ fmap (encodeYaml encodeOptions)
+         $ Data.Vector.toList elems
+    _ -> encodeYaml encodeOptions json
+
   where
-#if !MIN_VERSION_yaml(0,10,2)
+# if !MIN_VERSION_yaml(0,10,2)
     encodeYaml = Data.Yaml.encode
-#else
+# else
     encodeYaml = Data.Yaml.encodeWith
 
     customStyle = \s -> case () of
@@ -113,14 +114,5 @@
     encodeOptions = if quoted
         then quotedOptions
         else Data.Yaml.defaultEncodeOptions
-<<<<<<< HEAD
-#endif
-
--- | Transform yaml representation into dhall
-yamlToJson :: ByteString -> Either String Data.Aeson.Value
-yamlToJson  =
-  bimap Data.Yaml.prettyPrintParseException id . Data.Yaml.decodeEither'
-
-=======
->>>>>>> 2bf079e6
+# endif
 #endif