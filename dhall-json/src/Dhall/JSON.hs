{-# LANGUAGE OverloadedLists   #-}
{-# LANGUAGE OverloadedStrings #-}
{-# LANGUAGE PatternSynonyms   #-}
{-# LANGUAGE RecordWildCards   #-}

{-| This library only exports a single `dhallToJSON` function for translating a
    Dhall syntax tree to a JSON syntax tree (i.e. a `Value`) for the @aeson@
    library

    NOTE: The @yaml@ library uses the same `Value` type to represent YAML
    files, so you can use this to convert Dhall expressions to YAML, too

    See the @dhall@ package if you would like to transform Dhall source code
    into a Dhall syntax tree.  Similarly, see the @aeson@ package if you would
    like to translate a JSON syntax tree into JSON.

    This package also provides @dhall-to-json@ and @dhall-to-yaml@ executables
    which you can use to compile Dhall source code directly to JSON or YAML for
    your convenience

    Not all Dhall expressions can be converted to JSON since JSON is not a
    programming language.  The only things you can convert are:

    * @Bool@s
    * @Natural@s
    * @Integer@s
    * @Double@s
    * @Text@
    * @List@s
    * @Optional@ values
    * unions
    * records

    Dhall @Bool@s translate to JSON bools:

> $ dhall-to-json <<< 'True'
> true
> $ dhall-to-json <<< 'False'
> false

    Dhall numbers translate to JSON numbers:

> $ dhall-to-json <<< '+2'
> 2
> $ dhall-to-json <<< '2'
> 2
> $ dhall-to-json <<< '2.3'
> 2.3

    Dhall @Text@ translates to JSON text:

> $ dhall-to-json <<< '"ABC"'
> "ABC"

    Dhall @List@s translate to JSON lists:

> $ dhall-to-json <<< '[1, 2, 3] : List Integer'
> [1,2,3]

    Dhall @Optional@ values translate to @null@ if absent and the unwrapped
    value otherwise:

> $ dhall-to-json <<< '[] : Optional Integer'
> null
> $ dhall-to-json <<< '[1] : Optional Integer'
> 1

    Dhall records translate to JSON records:

> $ dhall-to-json <<< '{ foo = 1, bar = True }'
> {"foo":1,"bar":true}

    Dhall unions translate to the wrapped value:

> $ dhall-to-json <<< "< Left = +2 | Right : Natural>"
> 2
> $ cat config
> [ < Person = { age = +47, name = "John" }
>   | Place  : { location : Text }
>   >
> , < Place  = { location = "North Pole" }
>   | Person : { age : Natural, name : Text }
>   >
> , < Place  = { location = "Sahara Desert" }
>   | Person : { age : Natural, name : Text }
>   >
> , < Person = { age = +35, name = "Alice" }
>   | Place  : { location : Text }
>   >
> ]
> $ dhall-to-json <<< "./config"
> [{"age":47,"name":"John"},{"location":"North Pole"},{"location":"Sahara Desert"},{"age":35,"name":"Alice"}]

    You can preserve the name of the alternative if you wrap the value in a
    record with three fields:

    * @contents@: The union literal that you want to preserve the tag of

    * @field@: the name of the field that will store the name of the
      alternative

    * @nesting@: A value of type @\< Inline : {} | Nested : Text \>@.

    If @nesting@ is set to @Inline@ and the union literal stored in @contents@
    contains a record then the name of the alternative is stored inline within
    the same record.  For example, this code:

>     let Example = < Left : { foo : Natural } | Right : { bar : Bool } >
> 
> in  let example = constructors Example
> 
> in  let Nesting = < Inline : {} | Nested : Text >
> 
> in  let nesting = constructors Nesting
> 
> in  { field    = "name"
>     , nesting  = nesting.Inline {=}
>     , contents = example.Left { foo = 2 }
>     }

    ... produces this JSON:

> {
>   "foo": 2,
>   "name": "Left"
> }

    If @nesting@ is set to @Nested nestedField@ then the union is store
    underneath a field named @nestedField@.  For example, this code:

>     let Example = < Left : { foo : Natural } | Right : { bar : Bool } >
> 
> in  let example = constructors Example
> 
> in  let Nesting = < Inline : {} | Nested : Text >
> 
> in  let nesting = constructors Nesting
> 
> in  { field    = "name"
>     , nesting  = nesting.Nested "value"
>     , contents = example.Left { foo = 2 }
>     }

    ... produces this JSON:

> {
>   "name": "Left",
>   "value": {
>     "foo": 2
>   }
> }

    You can also translate Dhall expressions encoding weakly-typed JSON
    (see: <https://prelude.dhall-lang.org/JSON/Type>):

> $ cat ./example.dhall
> let JSON = https://prelude.dhall-lang.org/JSON/package.dhall
> 
> in  JSON.object
>     [ { mapKey = "foo", mapValue = JSON.null }
>     , { mapKey =
>           "bar"
>       , mapValue =
>           JSON.array [ JSON.number 1.0, JSON.bool True ]
>       }
>     ]

> $ dhall-to-json <<< './example.dhall'
> {"foo":null,"bar":[1,true]}

    Also, all Dhall expressions are normalized before translation to JSON:

> $ dhall-to-json <<< "True == False"
> false

-}

module Dhall.JSON (
    -- * Dhall to JSON
      dhallToJSON
    , omitNull
    , omitEmpty
    , parseOmission
    , Conversion(..)
    , convertToHomogeneousMaps
    , parseConversion
    , SpecialDoubleMode(..)
    , handleSpecialDoubles
    , codeToValue

    -- * Exceptions
    , CompileError(..)
    ) where

import Control.Applicative (empty, (<|>))
import Control.Monad (guard)
import Control.Exception (Exception, throwIO)
import Data.Aeson (Value(..), ToJSON(..))
import Data.Monoid ((<>), mempty)
import Data.Text (Text)
import Dhall.Core (Expr)
import Dhall.TypeCheck (X)
import Dhall.Map (Map)
import Dhall.JSON.Util (pattern V)
import Options.Applicative (Parser)

import qualified Control.Lens
import qualified Data.Aeson          as Aeson
import qualified Data.Foldable       as Foldable
import qualified Data.HashMap.Strict as HashMap
import qualified Data.List
import qualified Data.Ord
import qualified Data.Text
import qualified Data.Vector         as Vector
import qualified Dhall.Core          as Core
import qualified Dhall.Import
import qualified Dhall.Map
import qualified Dhall.Parser
import qualified Dhall.TypeCheck
import qualified Options.Applicative

{-| This is the exception type for errors that might arise when translating
    Dhall to JSON

    Because the majority of Dhall language features do not translate to JSON
    this just returns the expression that failed
-}
data CompileError
    = Unsupported (Expr X X)
    | SpecialDouble Double
    | BareNone

instance Show CompileError where
    show BareNone =
       Data.Text.unpack $
            _ERROR <> ": ❰None❱ is not valid on its own                                      \n\
            \                                                                                \n\
            \Explanation: The conversion to JSON/YAML does not accept ❰None❱ in isolation as \n\
            \a valid way to represent ❰null❱.  In Dhall, ❰None❱ is a function whose input is \n\
            \a type and whose output is an ❰Optional❱ of that type.                          \n\
            \                                                                                \n\
            \For example:                                                                    \n\
            \                                                                                \n\
            \                                                                                \n\
            \    ┌─────────────────────────────────┐  ❰None❱ is a function whose result is   \n\
            \    │ None : ∀(a : Type) → Optional a │  an ❰Optional❱ value, but the function  \n\
            \    └─────────────────────────────────┘  itself is not a valid ❰Optional❱ value \n\
            \                                                                                \n\
            \                                                                                \n\
            \    ┌─────────────────────────────────┐  ❰None Natural❱ is a valid ❰Optional❱   \n\
            \    │ None Natural : Optional Natural │  value (an absent ❰Natural❱ number in   \n\
            \    └─────────────────────────────────┘  this case)                             \n\
            \                                                                                \n\
            \                                                                                \n\
            \                                                                                \n\
            \The conversion to JSON/YAML only translates the fully applied form to ❰null❱.   "

    show (SpecialDouble n) =
       Data.Text.unpack $
            _ERROR <> ": " <> special <> " disallowed in JSON                                         \n\
            \                                                                                \n\
            \Explanation: The JSON standard does not define a canonical way to encode        \n\
            \❰NaN❱/❰Infinity❱/❰-Infinity❱.  You can fix this error by either:                \n\
            \                                                                                \n\
            \● Using ❰dhall-to-yaml❱ instead of ❰dhall-to-json❱, since YAML does support     \n\
            \  ❰NaN❱/❰Infinity❱/❰-Infinity❱                                                  \n\
            \                                                                                \n\
            \● Enabling the ❰--approximate-special-doubles❱ flag which will encode ❰NaN❱ as  \n\
            \  ❰null❱, ❰Infinity❱ as the maximum ❰Double❱, and ❰-Infinity❱ as the minimum    \n\
            \❰Double❱                                                                        \n\
            \                                                                                \n\
            \● See if there is a way to remove ❰NaN❱/❰Infinity❱/❰-Infinity❱ from the         \n\
            \  expression that you are converting to JSON                                    "
      where
        special = Data.Text.pack (show n)

    show (Unsupported e) =
        Data.Text.unpack $
            _ERROR <> ": Cannot translate to JSON                                            \n\
            \                                                                                \n\
            \Explanation: Only primitive values, records, unions, ❰List❱s, and ❰Optional❱    \n\
            \values can be translated from Dhall to JSON                                     \n\
            \                                                                                \n\
            \The following Dhall expression could not be translated to JSON:                 \n\
            \                                                                                \n\
            \↳ " <> txt <> "                                                                 "
      where
        txt = Core.pretty e

_ERROR :: Data.Text.Text
_ERROR = "\ESC[1;31mError\ESC[0m"

instance Exception CompileError

{-| Convert a Dhall expression to the equivalent JSON expression

>>> :set -XOverloadedStrings
>>> :set -XOverloadedLists
>>> import Core
>>> dhallToJSON (RecordLit [("foo", IntegerLit 1), ("bar", TextLit "ABC")])
Right (Object (fromList [("foo",Number 1.0),("bar",String "ABC")]))
>>> fmap Aeson.encode it
Right "{\"foo\":1,\"bar\":\"ABC\"}"
-}
dhallToJSON
    :: Expr s X
    -> Either CompileError Value
dhallToJSON e0 = loop (Core.alphaNormalize (Core.normalize e0))
  where
    loop e = case e of 
        Core.BoolLit a -> return (toJSON a)
        Core.NaturalLit a -> return (toJSON a)
        Core.IntegerLit a -> return (toJSON a)
        Core.DoubleLit a -> return (toJSON a)
        Core.TextLit (Core.Chunks [] a) -> do
            return (toJSON a)
        Core.ListLit _ a -> do
            a' <- traverse loop a
            return (toJSON a')
<<<<<<< HEAD
        Core.OptionalLit _ a -> do
            a' <- traverse loop a
            return (toJSON a')
        Core.Some a -> do
=======
        Dhall.Core.Some a -> do
>>>>>>> 66833cbf
            a' <- loop a
            return (toJSON a')
        Core.App Core.None _ -> do
            return Aeson.Null
        -- Provide a nicer error message for a common user mistake.
        --
        -- See: https://github.com/dhall-lang/dhall-lang/issues/492
        Core.None -> do
            Left BareNone
        Core.RecordLit a ->
            case toOrderedList a of
                [   (   "contents"
                    ,   Core.UnionLit alternativeName contents _
                    )
                 ,  (   "field"
                    ,   Core.TextLit
                            (Core.Chunks [] field)
                    )
                 ,  (   "nesting"
                    ,   Core.UnionLit
                            "Nested"
                            (Core.TextLit
                                (Core.Chunks [] nestedField)
                            )
                            [ ("Inline", Just (Core.Record [])) ]
                    )
                 ] -> do
                    contents' <- loop contents

                    let taggedValue =
                            Dhall.Map.fromList
                                [   (   field
                                    ,   toJSON alternativeName
                                    )
                                ,   (   nestedField
                                    ,   contents'
                                    )
                                ]

                    return (Aeson.toJSON ( Dhall.Map.toMap taggedValue ))

                [   (   "contents"
                    ,   Core.UnionLit
                            alternativeName
                            (Core.RecordLit contents)
                            _
                    )
                 ,  (   "field"
                    ,   Core.TextLit
                            (Core.Chunks [] field)
                    )
                 ,  (   "nesting"
                    ,   Core.UnionLit
                            "Inline"
                            (Core.RecordLit [])
                            [ ("Nested", Just Core.Text) ]
                    )
                 ] -> do
                    let contents' =
                            Dhall.Map.insert
                                field
                                (Core.TextLit
                                    (Core.Chunks
                                        []
                                        alternativeName
                                    )
                                )
                                contents

                    loop (Core.RecordLit contents')
                _ -> do
                    a' <- traverse loop a
                    return (Aeson.toJSON (Dhall.Map.toMap a'))
        Core.UnionLit _ b _ -> loop b
        Core.App (Core.Field (Core.Union _) _) b -> loop b
        Core.Field (Core.Union _) k -> return (Aeson.toJSON k)
        Core.Lam _ (Core.Const Core.Type)
            (Core.Lam _
                (Core.Record
                    [ ("array" , Core.Pi _ (Core.App Core.List (V 0)) (V 1))
                    , ("bool"  , Core.Pi _ Core.Bool (V 1))
                    , ("null"  , V 0)
                    , ("number", Core.Pi _ Core.Double (V 1))
                    , ("object", Core.Pi _ (Core.App Core.List (Core.Record [ ("mapKey", Core.Text), ("mapValue", V 0)])) (V 1))
                    , ("string", Core.Pi _ Core.Text (V 1))
                    ]
                )
                value
            ) -> do
                let outer (Core.Field (V 0) "null") = do
                        return Aeson.Null
                    outer (Core.App (Core.Field (V 0) "bool") (Core.BoolLit b)) = do
                        return (Aeson.Bool b)
                    outer (Core.App (Core.Field (V 0) "array") (Core.ListLit _ xs)) = do
                        ys <- traverse outer (Foldable.toList xs)

                        return (Aeson.Array (Vector.fromList ys))
                    outer (Core.App (Core.Field (V 0) "object") (Core.ListLit _ xs)) = do
                        let inner (Core.RecordLit [("mapKey", Core.TextLit (Core.Chunks [] mapKey)), ("mapValue", mapExpression)]) = do
                                mapValue <- outer mapExpression

                                return (mapKey, mapValue)
                            inner _ = Left (Unsupported e)

                        ys <- traverse inner (Foldable.toList xs)

                        return (Aeson.Object (HashMap.fromList ys))
                    outer (Core.App (Core.Field (V 0) "number") (Core.DoubleLit n)) = do
                        return (Aeson.toJSON n)
                    outer (Core.App (Core.Field (V 0) "string") (Core.TextLit (Core.Chunks [] text))) = do
                        return (toJSON text)
                    outer _ = Left (Unsupported e)

                outer value
        _ -> Left (Unsupported e)

toOrderedList :: Ord k => Map k v -> [(k, v)]
toOrderedList =
        Data.List.sortBy (Data.Ord.comparing fst)
    .   Dhall.Map.toList

-- | Omit record fields that are @null@
omitNull :: Value -> Value
omitNull (Object object) = Object fields
  where
    fields =HashMap.filter (/= Null) (fmap omitNull object)
omitNull (Array array) =
    Array (fmap omitNull array)
omitNull (String string) =
    String string
omitNull (Number number) =
    Number number
omitNull (Bool bool) =
    Bool bool
omitNull Null =
    Null

{-| Omit record fields that are @null@, arrays and records whose transitive 
    fields are all null
-}
omitEmpty :: Value -> Value
omitEmpty (Object object) =
    if null fields then Null else Object fields
  where
    fields = HashMap.filter (/= Null) (fmap omitEmpty object)
omitEmpty (Array array) =
    if null elems then Null else Array elems
  where
    elems = (fmap omitEmpty array)
omitEmpty (String string) =
    String string
omitEmpty (Number number) =
    Number number
omitEmpty (Bool bool) =
    Bool bool
omitEmpty Null =
    Null

-- | Parser for command-line options related to omitting fields
parseOmission :: Parser (Value -> Value)
parseOmission =
        Options.Applicative.flag'
            omitNull
            (   Options.Applicative.long "omitNull"
            <>  Options.Applicative.help "Omit record fields that are null"
            )
    <|> Options.Applicative.flag'
            omitEmpty
            (   Options.Applicative.long "omitEmpty"
            <>  Options.Applicative.help "Omit record fields that are null or empty records"
            )
    <|> pure id

{-| Specify whether or not to convert association lists of type
    @List { mapKey: Text, mapValue : v }@ to records
-}
data Conversion
    = NoConversion
    | Conversion { mapKey :: Text, mapValue :: Text }

{-| Convert association lists to homogeneous maps

    This converts an association list of the form:

    > [ { mapKey = k0, mapValue = v0 }, { mapKey = k1, mapValue = v1 } ]

    ... to a record of the form:

    > { k0 = v0, k1 = v1 }
-}
convertToHomogeneousMaps :: Conversion -> Expr s X -> Expr s X
convertToHomogeneousMaps NoConversion e0 = e0
convertToHomogeneousMaps (Conversion {..}) e0 = loop (Core.normalize e0)
  where
    loop e = case e of
        Core.Const a ->
            Core.Const a

        Core.Var v ->
            Core.Var v

        {- Minor hack: Don't descend into lambda, since the only thing it can
           possibly encode is a Boehm-Berarducci-encoded JSON value.  In such a
           case we do *not* want to perform this rewrite since it will
           interfere with decoding the value.
        -}
        Core.Lam a b c ->
            Core.Lam a b c

        Core.Pi a b c ->
            Core.Pi a b' c'
          where
            b' = loop b
            c' = loop c

        Core.App a b ->
            Core.App a' b'
          where
            a' = loop a
            b' = loop b

        Core.Let as b ->
            Core.Let as' b'
          where
            f (Core.Binding x y z) = Core.Binding x y' z'
              where
                y' = fmap loop y
                z' =      loop z

            as' = fmap f as

            b' = loop b

        Core.Annot a b ->
            Core.Annot a' b'
          where
            a' = loop a
            b' = loop b

        Core.Bool ->
            Core.Bool

        Core.BoolLit a ->
            Core.BoolLit a

        Core.BoolAnd a b ->
            Core.BoolAnd a' b'
          where
            a' = loop a
            b' = loop b

        Core.BoolOr a b ->
            Core.BoolOr a' b'
          where
            a' = loop a
            b' = loop b

        Core.BoolEQ a b ->
            Core.BoolEQ a' b'
          where
            a' = loop a
            b' = loop b

        Core.BoolNE a b ->
            Core.BoolNE a' b'
          where
            a' = loop a
            b' = loop b

        Core.BoolIf a b c ->
            Core.BoolIf a' b' c'
          where
            a' = loop a
            b' = loop b
            c' = loop c

        Core.Natural ->
            Core.Natural

        Core.NaturalLit a ->
            Core.NaturalLit a

        Core.NaturalFold ->
            Core.NaturalFold

        Core.NaturalBuild ->
            Core.NaturalBuild

        Core.NaturalIsZero ->
            Core.NaturalIsZero

        Core.NaturalEven ->
            Core.NaturalEven

        Core.NaturalOdd ->
            Core.NaturalOdd

        Core.NaturalToInteger ->
            Core.NaturalToInteger

        Core.NaturalShow ->
            Core.NaturalShow

        Core.NaturalPlus a b ->
            Core.NaturalPlus a' b'
          where
            a' = loop a
            b' = loop b

        Core.NaturalTimes a b ->
            Core.NaturalTimes a' b'
          where
            a' = loop a
            b' = loop b

        Core.Integer ->
            Core.Integer

        Core.IntegerLit a ->
            Core.IntegerLit a

        Core.IntegerShow ->
            Core.IntegerShow

        Core.IntegerToDouble ->
            Core.IntegerToDouble

        Core.Double ->
            Core.Double

        Core.DoubleLit a ->
            Core.DoubleLit a

        Core.DoubleShow ->
            Core.DoubleShow

        Core.Text ->
            Core.Text

        Core.TextLit (Core.Chunks a b) ->
            Core.TextLit (Core.Chunks a' b)
          where
            a' = fmap (fmap loop) a

        Core.TextAppend a b ->
            Core.TextAppend a' b'
          where
            a' = loop a
            b' = loop b

        Core.TextShow ->
            Core.TextShow

        Core.List ->
            Core.List

        Core.ListLit a b ->
            case transform of
                Just c  -> loop c
                Nothing -> Core.ListLit a' b'
          where
            elements = Foldable.toList b

            toKeyValue :: Expr s X -> Maybe (Text, Expr s X)
            toKeyValue (Core.RecordLit m) = do
                guard (Foldable.length m == 2)

                key   <- Dhall.Map.lookup mapKey   m
                value <- Dhall.Map.lookup mapValue m

                keyText <- case key of
                    Core.TextLit (Core.Chunks [] keyText) ->
                        return keyText

                    _ ->
                        empty

                return (keyText, value)
            toKeyValue _ = do
                empty

            transform =
                case elements of
                    [] ->
                        case a of
                            Just (Core.Record m) -> do
                                guard (Foldable.length m == 2)
                                guard (Dhall.Map.member mapKey   m)
                                guard (Dhall.Map.member mapValue m)
                                return (Core.RecordLit mempty)
                            _ -> do
                                empty

                    _  -> do
                        keyValues <- traverse toKeyValue elements

                        let recordLiteral =
                                Dhall.Map.fromList keyValues

                        return (Core.RecordLit recordLiteral)

            a' = fmap loop a
            b' = fmap loop b

        Core.ListAppend a b ->
            Core.ListAppend a' b'
          where
            a' = loop a
            b' = loop b

        Core.ListBuild ->
            Core.ListBuild

        Core.ListFold ->
            Core.ListFold

        Core.ListLength ->
            Core.ListLength

        Core.ListHead ->
            Core.ListHead

        Core.ListLast ->
            Core.ListLast

        Core.ListIndexed ->
            Core.ListIndexed

        Core.ListReverse ->
            Core.ListReverse

        Core.Optional ->
            Core.Optional

<<<<<<< HEAD
        Core.OptionalLit a b ->
            Core.OptionalLit a' b'
          where
            a' =      loop a
            b' = fmap loop b

        Core.Some a ->
            Core.Some a'
=======
        Dhall.Core.Some a ->
            Dhall.Core.Some a'
>>>>>>> 66833cbf
          where
            a' = loop a

        Core.None ->
            Core.None

        Core.OptionalFold ->
            Core.OptionalFold

        Core.OptionalBuild ->
            Core.OptionalBuild

        Core.Record a ->
            Core.Record a'
          where
            a' = fmap loop a

        Core.RecordLit a ->
            Core.RecordLit a'
          where
            a' = fmap loop a

        Core.Union a ->
            Core.Union a'
          where
            a' = fmap (fmap loop) a

        Core.UnionLit a b c ->
            Core.UnionLit a b' c'
          where
            b' =            loop  b
            c' = fmap (fmap loop) c

        Core.Combine a b ->
            Core.Combine a' b'
          where
            a' = loop a
            b' = loop b

        Core.CombineTypes a b ->
            Core.CombineTypes a' b'
          where
            a' = loop a
            b' = loop b

        Core.Prefer a b ->
            Core.Prefer a' b'
          where
            a' = loop a
            b' = loop b

        Core.Merge a b c ->
            Core.Merge a' b' c'
          where
            a' =      loop a
            b' =      loop b
            c' = fmap loop c

        Core.Field a b ->
            Core.Field a' b
          where
            a' = loop a

        Core.Project a b ->
            Core.Project a' b
          where
            a' = loop a

        Core.ImportAlt a b ->
            Core.ImportAlt a' b'
          where
            a' = loop a
            b' = loop b

        Core.Note a b ->
            Core.Note a b'
          where
            b' = loop b

        Core.Embed a ->
            Core.Embed a

-- | Parser for command-line options related to homogeneous map support
parseConversion :: Parser Conversion
parseConversion =
        conversion
    <|> noConversion
  where
    conversion = Conversion <$> parseKeyField <*> parseValueField
      where
        parseKeyField =
            Options.Applicative.strOption
                (   Options.Applicative.long "key"
                <>  Options.Applicative.help "Reserved key field name for association lists"
                <>  Options.Applicative.value "mapKey"
                <>  Options.Applicative.showDefaultWith Data.Text.unpack
                )

        parseValueField =
            Options.Applicative.strOption
                (   Options.Applicative.long "value"
                <>  Options.Applicative.help "Reserved value field name for association lists"
                <>  Options.Applicative.value "mapValue"
                <>  Options.Applicative.showDefaultWith Data.Text.unpack
                )

    noConversion =
        Options.Applicative.flag'
            NoConversion
            (   Options.Applicative.long "noMaps"
            <>  Options.Applicative.help "Disable conversion of association lists to homogeneous maps"
            )

-- | This option specifies how to encode @NaN@\/@Infinity@\/@-Infinity@
data SpecialDoubleMode
    = UseYAMLEncoding
    -- ^ YAML natively supports @NaN@\/@Infinity@\/@-Infinity@
    | ForbidWithinJSON
    -- ^ Forbid @NaN@\/@Infinity@\/@-Infinity@ because JSON doesn't support them
    | ApproximateWithinJSON
    -- ^ Encode @NaN@\/@Infinity@\/@-Infinity@ as
    --   @null@\/@1.7976931348623157e308@\/@-1.7976931348623157e308@,
    --   respectively

{-| Pre-process an expression containing @NaN@\/@Infinity@\/@-Infinity@,
    handling them as specified according to the `SpecialDoubleMode`
-}
handleSpecialDoubles
    :: SpecialDoubleMode -> Expr s X -> Either CompileError (Expr s X)
handleSpecialDoubles specialDoubleMode =
    Control.Lens.rewriteMOf Core.subExpressions rewrite
  where
    rewrite =
        case specialDoubleMode of
            UseYAMLEncoding       -> useYAMLEncoding
            ForbidWithinJSON      -> forbidWithinJSON
            ApproximateWithinJSON -> approximateWithinJSON

    useYAMLEncoding (Core.DoubleLit n)
        | isInfinite n && 0 < n =
            return (Just (Core.TextLit (Core.Chunks [] "inf")))
        | isInfinite n && n < 0 =
            return (Just (Core.TextLit (Core.Chunks [] "-inf")))
        | isNaN n =
            return (Just (Core.TextLit (Core.Chunks [] "nan")))
    useYAMLEncoding _ =
        return Nothing

    forbidWithinJSON (Core.DoubleLit n)
        | isInfinite n || isNaN n =
            Left (SpecialDouble n)
    forbidWithinJSON _ =
        return Nothing

    approximateWithinJSON (Core.DoubleLit n)
        | isInfinite n && n > 0 =
            return (Just (Core.DoubleLit ( 1.7976931348623157e308 :: Double)))
        | isInfinite n && n < 0 =
            return (Just (Core.DoubleLit (-1.7976931348623157e308 :: Double)))
        -- Do nothing for @NaN@, which already encodes to @null@
    approximateWithinJSON _ =
        return Nothing

{-| Convert a piece of Text carrying a Dhall inscription to an equivalent JSON Value

>>> :set -XOverloadedStrings
>>> import Core
>>> Dhall.JSON.codeToValue "(stdin)" "{ a = 1 }"
>>> Object (fromList [("a",Number 1.0)])
-}
codeToValue
  :: Conversion
  -> SpecialDoubleMode
  -> Text  -- ^ Describe the input for the sake of error location.
  -> Text  -- ^ Input text.
  -> IO Value
codeToValue conversion specialDoubleMode name code = do
    parsedExpression <- Core.throws (Dhall.Parser.exprFromText (Data.Text.unpack name) code)

    resolvedExpression <- Dhall.Import.load parsedExpression

    _ <- Core.throws (Dhall.TypeCheck.typeOf resolvedExpression)

    let convertedExpression =
            convertToHomogeneousMaps conversion resolvedExpression

    specialDoubleExpression <- Core.throws (handleSpecialDoubles specialDoubleMode convertedExpression)

    case dhallToJSON specialDoubleExpression of
      Left  err  -> Control.Exception.throwIO err
      Right json -> return json
<|MERGE_RESOLUTION|>--- conflicted
+++ resolved
@@ -317,14 +317,7 @@
         Core.ListLit _ a -> do
             a' <- traverse loop a
             return (toJSON a')
-<<<<<<< HEAD
-        Core.OptionalLit _ a -> do
-            a' <- traverse loop a
-            return (toJSON a')
         Core.Some a -> do
-=======
-        Dhall.Core.Some a -> do
->>>>>>> 66833cbf
             a' <- loop a
             return (toJSON a')
         Core.App Core.None _ -> do
@@ -759,19 +752,8 @@
         Core.Optional ->
             Core.Optional
 
-<<<<<<< HEAD
-        Core.OptionalLit a b ->
-            Core.OptionalLit a' b'
-          where
-            a' =      loop a
-            b' = fmap loop b
-
         Core.Some a ->
             Core.Some a'
-=======
-        Dhall.Core.Some a ->
-            Dhall.Core.Some a'
->>>>>>> 66833cbf
           where
             a' = loop a
 
