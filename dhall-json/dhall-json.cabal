Name: dhall-json
Version: 1.3.0
Cabal-Version: >=1.8.0.2
Build-Type: Simple
Tested-With: GHC == 7.10.3, GHC == 8.4.3, GHC == 8.6.1
License: BSD3
License-File: LICENSE
Copyright: 2017 Gabriel Gonzalez
Author: Gabriel Gonzalez
Maintainer: Gabriel439@gmail.com
Bug-Reports: https://github.com/dhall-lang/dhall-haskell/issues
Synopsis: Convert between Dhall and JSON or YAML
Description:
    Use this package if you want to convert between Dhall expressions and JSON
    or YAML. You can use this package as a library or an executable:
    .
    * See the "Dhall.JSON" module if you want to use this package as a library
    .
    * Use the @dhall-to-json@ or @dhall-to-yaml@ programs from this package if
      you want an executable
    .
    The "Dhall.JSON" module also contains instructions for how to use this
    package
Category: Compiler
Extra-Source-Files:
    CHANGELOG.md
    tasty/data/*.dhall
    tasty/data/*.json
<<<<<<< HEAD
    java/*.java
=======
    tasty/data/*.txt
    tasty/data/*.yaml
>>>>>>> 2bf079e6

Source-Repository head
    Type: git
    Location: https://github.com/dhall-lang/dhall-haskell/tree/master/dhall-json

Flag yaml-pre-0_11
  Default: False
  Manual: False

Library
    Hs-Source-Dirs: src
    Build-Depends:
        base                      >= 4.8.0.0  && < 5   ,
        aeson                     >= 1.0.0.0  && < 1.5 ,
        aeson-pretty                             < 0.9 ,
        bytestring                               < 0.11,
        containers                                     ,
        dhall                     >= 1.22.0   && < 1.25,
        exceptions                >= 0.8.3    && < 0.11,
        lens                      >= 2.5      && < 4.18,
        optparse-applicative      >= 0.14.0.0 && < 0.15,
        scientific                >= 0.3.0.0  && < 0.4 ,
        text                      >= 0.11.1.0 && < 1.3 ,
        unordered-containers                     < 0.3 ,
        vector
    Exposed-Modules:
        Dhall.JSON
        Dhall.JSONToDhall
        Dhall.Yaml
        Dhall.YamlToDhall

        
    GHC-Options: -Wall
    if impl(eta)
        Build-Depends:
            utf8-string >= 1.0 && <= 1.1
        Maven-Depends:
          com.fasterxml.jackson.core:jackson-core:2.9.6,
          com.fasterxml.jackson.core:jackson-databind:2.9.6,
          com.fasterxml.jackson.dataformat:jackson-dataformat-yaml:2.9.6
        Other-Modules: Dhall.Yaml.Eta
        Java-Sources: java/Utils.class
    else
      if flag(yaml-pre-0_11)
        Build-Depends:
            yaml >= 0.5.0 && < 0.11
      else
        Build-Depends:
            libyaml >= 0.1.1.0 && < 0.2 ,
            yaml    >= 0.11.0  && < 0.12

Executable dhall-to-json
    Hs-Source-Dirs: dhall-to-json
    Main-Is: Main.hs
    Build-Depends:
        base                       ,
        aeson                      ,
        aeson-pretty         >= 0.8.5 && < 0.9 ,
        bytestring           < 0.11,
        dhall                      ,
        dhall-json                 ,
        optparse-applicative       ,
        text
    Other-Modules:
        Paths_dhall_json
    GHC-Options: -Wall

Executable dhall-to-yaml
    Hs-Source-Dirs: dhall-to-yaml
    Main-Is: Main.hs
    Build-Depends:
        base                                   ,
        aeson                                  ,
        bytestring                       < 0.11,
        dhall                                  ,
        dhall-json                             ,
        optparse-applicative                   ,
        text
    GHC-Options: -Wall

Executable json-to-dhall
    Hs-Source-Dirs: json-to-dhall
    Main-Is: Main.hs
    Build-Depends:
        base                                       ,
        aeson                                      ,
        bytestring                          < 0.11 ,
        dhall                                      ,
        dhall-json                                 ,
        exceptions           >= 0.8.3    && < 0.11 ,
        optparse-applicative                       ,
        text                                < 1.3
    if !impl(ghc >= 8.0) && !impl(eta >= 0.8.4)
      Build-Depends: semigroups == 0.18.*
    Other-Modules:
        Paths_dhall_json
    GHC-Options: -Wall

Executable yaml-to-dhall
    Hs-Source-Dirs: yaml-to-dhall
    Main-Is: Main.hs
    Build-Depends:
        base                                       ,
        aeson                                      ,
        bytestring                          < 0.11 ,
        dhall                                      ,
        dhall-json                                 ,
        exceptions           >= 0.8.3    && < 0.11 ,
        optparse-applicative                       ,
        text                                < 1.3
    if !impl(ghc >= 8.0) && !impl(eta >= 0.8.4)
      Build-Depends: semigroups == 0.18.*
    Other-Modules:
        Paths_dhall_json
    GHC-Options: -Wall

Test-Suite tasty
    Type: exitcode-stdio-1.0
    Hs-Source-Dirs: tasty
    Main-Is: Main.hs
    Build-Depends:
        base,
        aeson             ,
        bytestring        ,
        dhall             ,
        dhall-json        ,
        tasty       <  1.3,
        text              ,
        tasty-hunit >= 0.2<|MERGE_RESOLUTION|>--- conflicted
+++ resolved
@@ -24,14 +24,12 @@
 Category: Compiler
 Extra-Source-Files:
     CHANGELOG.md
+    java/*.java
     tasty/data/*.dhall
     tasty/data/*.json
-<<<<<<< HEAD
-    java/*.java
-=======
     tasty/data/*.txt
     tasty/data/*.yaml
->>>>>>> 2bf079e6
+
 
 Source-Repository head
     Type: git
