Name: dhall-json
Version: 1.2.8
Cabal-Version: >=1.8.0.2
Build-Type: Simple
Tested-With: GHC == 7.10.3, GHC == 8.4.3, GHC == 8.6.1
License: BSD3
License-File: LICENSE
Copyright: 2017 Gabriel Gonzalez
Author: Gabriel Gonzalez
Maintainer: Gabriel439@gmail.com
Bug-Reports: https://github.com/dhall-lang/dhall-haskell/issues
Synopsis: Convert between Dhall and JSON or YAML
Description:
    Use this package if you want to convert between Dhall expressions and JSON
    or YAML. You can use this package as a library or an executable:
    .
    * See the "Dhall.JSON" module if you want to use this package as a library
    .
    * Use the @dhall-to-json@ or @dhall-to-yaml@ programs from this package if
      you want an executable
    .
    The "Dhall.JSON" module also contains instructions for how to use this
    package
Category: Compiler
Extra-Source-Files:
    CHANGELOG.md
    tasty/data/*.dhall
    tasty/data/*.json
    java/*.java

Source-Repository head
    Type: git
    Location: https://github.com/dhall-lang/dhall-haskell/tree/master/dhall-json

Flag yaml-pre-0_11
  Default: False
  Manual: False

Library
    Hs-Source-Dirs: src
    Build-Depends:
        base                      >= 4.8.0.0  && < 5   ,
        aeson                     >= 1.0.0.0  && < 1.5 ,
        aeson-pretty                             < 0.9 ,
        bytestring                               < 0.11,
        containers                                     ,
        dhall                     >= 1.22.0   && < 1.24,
        exceptions                >= 0.8.3    && < 0.11,
        lens                      >= 2.5      && < 4.18,
        optparse-applicative      >= 0.14.0.0 && < 0.15,
        scientific                >= 0.3.0.0  && < 0.4 ,
        text                      >= 0.11.1.0 && < 1.3 ,
        unordered-containers                     < 0.3 ,
        vector
    Exposed-Modules:
        Dhall.JSON
        Dhall.JSONToDhall
<<<<<<< HEAD
        Dhall.Yaml            
=======
    Other-Modules:
        Dhall.JSON.Compat
>>>>>>> 98c7d4df
    GHC-Options: -Wall
    if impl(eta)
        Build-Depends:
            utf8-string >= 1.0 && <= 1.1
        Maven-Depends:
          com.fasterxml.jackson.core:jackson-core:2.9.6,
          com.fasterxml.jackson.core:jackson-databind:2.9.6,
          com.fasterxml.jackson.dataformat:jackson-dataformat-yaml:2.9.6
        Other-Modules: Dhall.Yaml.Eta
        Java-Sources: java/Utils.class
    else
      if flag(yaml-pre-0_11)
        Build-Depends:
            yaml >= 0.5.0 && < 0.11
      else
        Build-Depends:
            libyaml >= 0.1.1.0 && < 0.2 ,
            yaml    >= 0.11.0  && < 0.12

Executable dhall-to-json
    Hs-Source-Dirs: dhall-to-json
    Main-Is: Main.hs
    Build-Depends:
        base                       ,
        aeson                      ,
        aeson-pretty         >= 0.8.5 && < 0.9 ,
        bytestring           < 0.11,
        dhall                      ,
        dhall-json                 ,
        optparse-applicative       ,
        text
    Other-Modules:
        Paths_dhall_json
    GHC-Options: -Wall

Executable dhall-to-yaml
    Hs-Source-Dirs: dhall-to-yaml
    Main-Is: Main.hs
    Build-Depends:
        base                                   ,
        aeson                                  ,
        bytestring                       < 0.11,
        dhall                                  ,
        dhall-json                             ,
        optparse-applicative                   ,
        text
    GHC-Options: -Wall

Executable json-to-dhall
    Hs-Source-Dirs: json-to-dhall
    Main-Is: Main.hs
    Build-Depends:
        base                                       ,
        aeson                                      ,
        bytestring                          < 0.11 ,
        dhall                                      ,
        dhall-json                                 ,
        exceptions           >= 0.8.3    && < 0.11 ,
        optparse-applicative                       ,
        text                                < 1.3
    if !impl(ghc >= 8.0) && !impl(eta >= 0.8.4)
      Build-Depends: semigroups == 0.18.*
    Other-Modules:
        Paths_dhall_json
    GHC-Options: -Wall

Executable yaml-to-dhall
    Hs-Source-Dirs: yaml-to-dhall
    Main-Is: Main.hs
    Build-Depends:
        base                                       ,
        aeson                                      ,
        bytestring                          < 0.11 ,
        dhall                                      ,
        dhall-json                                 ,
        exceptions           >= 0.8.3    && < 0.11 ,
        optparse-applicative                       ,
        text                                < 1.3
    if !impl(ghc >= 8.0) && !impl(eta >= 0.8.4)
      Build-Depends: semigroups == 0.18.*
    Other-Modules:
        Paths_dhall_json
    GHC-Options: -Wall

<<<<<<< HEAD
    if !impl(eta)
      if flag(yaml-pre-0_11)
        Build-Depends:
            yaml >= 0.5.0 && < 0.11
      else
=======
    if flag(yaml-pre-0_11)
        Build-Depends:
            yaml >= 0.5.0 && < 0.11
    else
>>>>>>> 98c7d4df
        Build-Depends:
            libyaml >= 0.1.1.0 && < 0.2 ,
            yaml    >= 0.11.0  && < 0.12

Test-Suite tasty
    Type: exitcode-stdio-1.0
    Hs-Source-Dirs: tasty
    Main-Is: Main.hs
    Build-Depends:
        base,
        aeson             ,
        bytestring        ,
        dhall             ,
        dhall-json        ,
        tasty       <  1.3,
        text              ,
        tasty-hunit >= 0.2<|MERGE_RESOLUTION|>--- conflicted
+++ resolved
@@ -55,12 +55,7 @@
     Exposed-Modules:
         Dhall.JSON
         Dhall.JSONToDhall
-<<<<<<< HEAD
         Dhall.Yaml            
-=======
-    Other-Modules:
-        Dhall.JSON.Compat
->>>>>>> 98c7d4df
     GHC-Options: -Wall
     if impl(eta)
         Build-Depends:
@@ -145,22 +140,6 @@
         Paths_dhall_json
     GHC-Options: -Wall
 
-<<<<<<< HEAD
-    if !impl(eta)
-      if flag(yaml-pre-0_11)
-        Build-Depends:
-            yaml >= 0.5.0 && < 0.11
-      else
-=======
-    if flag(yaml-pre-0_11)
-        Build-Depends:
-            yaml >= 0.5.0 && < 0.11
-    else
->>>>>>> 98c7d4df
-        Build-Depends:
-            libyaml >= 0.1.1.0 && < 0.2 ,
-            yaml    >= 0.11.0  && < 0.12
-
 Test-Suite tasty
     Type: exitcode-stdio-1.0
     Hs-Source-Dirs: tasty
