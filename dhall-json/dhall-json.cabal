Name: dhall-json
Version: 1.3.0
Cabal-Version: >=1.8.0.2
Build-Type: Simple
Tested-With: GHC == 7.10.3, GHC == 8.4.3, GHC == 8.6.1
License: BSD3
License-File: LICENSE
Copyright: 2017 Gabriel Gonzalez
Author: Gabriel Gonzalez
Maintainer: Gabriel439@gmail.com
Bug-Reports: https://github.com/dhall-lang/dhall-haskell/issues
Synopsis: Convert between Dhall and JSON or YAML
Description:
    Use this package if you want to convert between Dhall expressions and JSON
    or YAML. You can use this package as a library or an executable:
    .
    * See the "Dhall.JSON" module if you want to use this package as a library
    .
    * Use the @dhall-to-json@ or @dhall-to-yaml@ programs from this package if
      you want an executable
    .
    The "Dhall.JSON" module also contains instructions for how to use this
    package
Category: Compiler
Extra-Source-Files:
    CHANGELOG.md
    tasty/data/*.dhall
    tasty/data/*.json

Source-Repository head
    Type: git
    Location: https://github.com/dhall-lang/dhall-haskell/tree/master/dhall-json

Flag yaml-pre-0_11
  Default: False
  Manual: False

Library
    Hs-Source-Dirs: src
    Build-Depends:
        base                      >= 4.8.0.0  && < 5   ,
        aeson                     >= 1.0.0.0  && < 1.5 ,
        aeson-pretty                             < 0.9 ,
        bytestring                               < 0.11,
        containers                                     ,
        dhall                     >= 1.22.0   && < 1.25,
        exceptions                >= 0.8.3    && < 0.11,
        lens                      >= 2.5      && < 4.18,
        optparse-applicative      >= 0.14.0.0 && < 0.15,
        scientific                >= 0.3.0.0  && < 0.4 ,
        text                      >= 0.11.1.0 && < 1.3 ,
        unordered-containers                     < 0.3 ,
        vector
    Exposed-Modules:
        Dhall.JSON
        Dhall.JSONToDhall
<<<<<<< HEAD
        Dhall.Yaml
        Dhall.YamlToDhall
            
=======
        Dhall.Yaml            
>>>>>>> fc5b3822
    GHC-Options: -Wall
    if flag(yaml-pre-0_11)
        Build-Depends:
            yaml >= 0.5.0 && < 0.11
    else
        Build-Depends:
            libyaml >= 0.1.1.0 && < 0.2 ,
            yaml    >= 0.11.0  && < 0.12

Executable dhall-to-json
    Hs-Source-Dirs: dhall-to-json
    Main-Is: Main.hs
    Build-Depends:
        base                       ,
        aeson                      ,
        aeson-pretty         >= 0.8.5 && < 0.9 ,
        bytestring           < 0.11,
        dhall                      ,
        dhall-json                 ,
        optparse-applicative       ,
        text
    Other-Modules:
        Paths_dhall_json
    GHC-Options: -Wall

Executable dhall-to-yaml
    Hs-Source-Dirs: dhall-to-yaml
    Main-Is: Main.hs
    Build-Depends:
        base                                   ,
        aeson                                  ,
        bytestring                       < 0.11,
        dhall                                  ,
        dhall-json                             ,
        optparse-applicative                   ,
        text
    GHC-Options: -Wall

Executable json-to-dhall
    Hs-Source-Dirs: json-to-dhall
    Main-Is: Main.hs
    Build-Depends:
        base                                       ,
        aeson                                      ,
        bytestring                          < 0.11 ,
        dhall                                      ,
        dhall-json                                 ,
        exceptions           >= 0.8.3    && < 0.11 ,
        optparse-applicative                       ,
        text                                < 1.3
    if !impl(ghc >= 8.0) && !impl(eta >= 0.8.4)
      Build-Depends: semigroups == 0.18.*
    Other-Modules:
        Paths_dhall_json
    GHC-Options: -Wall

Executable yaml-to-dhall
    Hs-Source-Dirs: yaml-to-dhall
    Main-Is: Main.hs
    Build-Depends:
        base                                       ,
        aeson                                      ,
        bytestring                          < 0.11 ,
        dhall                                      ,
        dhall-json                                 ,
        exceptions           >= 0.8.3    && < 0.11 ,
        optparse-applicative                       ,
        text                                < 1.3
    if !impl(ghc >= 8.0) && !impl(eta >= 0.8.4)
      Build-Depends: semigroups == 0.18.*
    Other-Modules:
        Paths_dhall_json
    GHC-Options: -Wall

Test-Suite tasty
    Type: exitcode-stdio-1.0
    Hs-Source-Dirs: tasty
    Main-Is: Main.hs
    Build-Depends:
        base,
        aeson             ,
        bytestring        ,
        dhall             ,
        dhall-json        ,
        tasty       <  1.3,
        text              ,
        tasty-hunit >= 0.2<|MERGE_RESOLUTION|>--- conflicted
+++ resolved
@@ -54,13 +54,10 @@
     Exposed-Modules:
         Dhall.JSON
         Dhall.JSONToDhall
-<<<<<<< HEAD
         Dhall.Yaml
         Dhall.YamlToDhall
-            
-=======
-        Dhall.Yaml            
->>>>>>> fc5b3822
+
+        
     GHC-Options: -Wall
     if flag(yaml-pre-0_11)
         Build-Depends:
