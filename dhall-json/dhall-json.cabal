Name: dhall-json
Version: 1.2.8
Cabal-Version: >=1.8.0.2
Build-Type: Simple
Tested-With: GHC == 7.10.3, GHC == 8.4.3, GHC == 8.6.1
License: BSD3
License-File: LICENSE
Copyright: 2017 Gabriel Gonzalez
Author: Gabriel Gonzalez
Maintainer: Gabriel439@gmail.com
Bug-Reports: https://github.com/dhall-lang/dhall-haskell/issues
Synopsis: Compile Dhall to JSON or YAML
Description:
    Use this package if you want to compile Dhall expressions to JSON or YAML.
    You can use this package as a library or an executable:
    .
    * See the "Dhall.JSON" module if you want to use this package as a library
    .
    * Use the @dhall-to-json@ or @dhall-to-yaml@ programs from this package if
      you want an executable
    .
    The "Dhall.JSON" module also contains instructions for how to use this
    package
Category: Compiler
Extra-Source-Files:
    CHANGELOG.md
    tasty/data/*.dhall
    tasty/data/*.json
    java/*.java
<<<<<<< HEAD
    jsbits/*.js
                                   
=======

>>>>>>> f574316a
Source-Repository head
    Type: git
    Location: https://github.com/dhall-lang/dhall-haskell/tree/master/dhall-json

Flag yaml-pre-0_11
  Default: False
  Manual: False

Library
    Hs-Source-Dirs: src
    Build-Depends:
        base                      >= 4.8.0.0  && < 5   ,
        aeson                     >= 1.0.0.0  && < 1.5 ,
        bytestring                               < 0.11,
        dhall                     >= 1.22.0   && < 1.24,
        lens                      >= 2.5      && < 4.18,
        optparse-applicative      >= 0.14.0.0 && < 0.15,
        text                      >= 0.11.1.0 && < 1.3 ,
        unordered-containers                     < 0.3 ,
        vector
    Exposed-Modules: Dhall.JSON,
                     Dhall.Yaml
    GHC-Options: -Wall
    if impl(ghcjs)
        Build-Depends:
           ghcjs-base  >= 0.2.0.0  && < 0.3 ,
           utf8-string >= 1.0 && <= 1.1           
        Other-Modules: Dhall.Yaml.GHCJS               
        Js-Sources: jsbits/Dhall.Yaml.js 
        GHC-Options: -Wall -dedupe
    else
      if impl(eta)
        Build-Depends:
            utf8-string >= 1.0 && <= 1.1
        Maven-Depends:
          com.fasterxml.jackson.core:jackson-core:2.9.6,
          com.fasterxml.jackson.core:jackson-databind:2.9.6,
          com.fasterxml.jackson.dataformat:jackson-dataformat-yaml:2.9.6
        Other-Modules: Dhall.Yaml.Eta
        Java-Sources: java/Utils.java
<<<<<<< HEAD
        Cpp-Options: -DETA
=======
    else
      if flag(yaml-pre-0_11)
        Build-Depends:
            yaml >= 0.5.0 && < 0.11
>>>>>>> f574316a
      else
        if flag(yaml-pre-0_11)
          Build-Depends:
              yaml >= 0.5.0 && < 0.11
        else
          Build-Depends:
            libyaml >= 0.1.1.0 && < 0.2 ,
            yaml    >= 0.11.0  && < 0.12

Executable dhall-to-json
    Hs-Source-Dirs: dhall-to-json
    Main-Is: Main.hs
    Build-Depends:
        base                       ,
        aeson                      ,
        aeson-pretty         < 0.9 ,
        bytestring           < 0.11,
        dhall                      ,
        dhall-json                 ,
        optparse-applicative       ,
        text
    Other-Modules:
        Paths_dhall_json
    GHC-Options: -Wall

Executable dhall-to-yaml
    Hs-Source-Dirs: dhall-to-yaml
    Main-Is: Main.hs
    Build-Depends:
        base                                   ,
        aeson                                  ,
        bytestring                       < 0.11,
        dhall                                  ,
        dhall-json                             ,
        optparse-applicative                   ,
        text
    GHC-Options: -Wall

Executable json-to-dhall
    Hs-Source-Dirs: json-to-dhall
    Main-Is: Main.hs
    Build-Depends:
        base                                       ,
        aeson                                      ,
        aeson-pretty                        < 0.9  ,
        bytestring                          < 0.11 ,
        dhall                                      ,
        optparse-applicative                       ,
        text                                < 1.3  ,
        scientific           >= 0.3.0.0  && < 0.4  ,
        exceptions           >= 0.8.3    && < 0.11 ,
        containers                                 ,
        unordered-containers >= 0.1.3.0  && < 0.3
    if !impl(ghc >= 8.0) && !impl(eta >= 0.8.4)
      Build-Depends: semigroups == 0.18.*
    Other-Modules:
        Paths_dhall_json
    GHC-Options: -Wall

Test-Suite tasty
    Type: exitcode-stdio-1.0
    Hs-Source-Dirs: tasty
    Main-Is: Main.hs
    Build-Depends:
        base,
        aeson             ,
        bytestring        ,
        dhall             ,
        dhall-json        ,
        tasty       <  1.3,
        text              ,
        tasty-hunit >= 0.2<|MERGE_RESOLUTION|>--- conflicted
+++ resolved
@@ -27,12 +27,7 @@
     tasty/data/*.dhall
     tasty/data/*.json
     java/*.java
-<<<<<<< HEAD
-    jsbits/*.js
-                                   
-=======
 
->>>>>>> f574316a
 Source-Repository head
     Type: git
     Location: https://github.com/dhall-lang/dhall-haskell/tree/master/dhall-json
@@ -56,15 +51,7 @@
     Exposed-Modules: Dhall.JSON,
                      Dhall.Yaml
     GHC-Options: -Wall
-    if impl(ghcjs)
-        Build-Depends:
-           ghcjs-base  >= 0.2.0.0  && < 0.3 ,
-           utf8-string >= 1.0 && <= 1.1           
-        Other-Modules: Dhall.Yaml.GHCJS               
-        Js-Sources: jsbits/Dhall.Yaml.js 
-        GHC-Options: -Wall -dedupe
-    else
-      if impl(eta)
+    if impl(eta)
         Build-Depends:
             utf8-string >= 1.0 && <= 1.1
         Maven-Depends:
@@ -73,20 +60,12 @@
           com.fasterxml.jackson.dataformat:jackson-dataformat-yaml:2.9.6
         Other-Modules: Dhall.Yaml.Eta
         Java-Sources: java/Utils.java
-<<<<<<< HEAD
-        Cpp-Options: -DETA
-=======
     else
       if flag(yaml-pre-0_11)
         Build-Depends:
             yaml >= 0.5.0 && < 0.11
->>>>>>> f574316a
       else
-        if flag(yaml-pre-0_11)
-          Build-Depends:
-              yaml >= 0.5.0 && < 0.11
-        else
-          Build-Depends:
+        Build-Depends:
             libyaml >= 0.1.1.0 && < 0.2 ,
             yaml    >= 0.11.0  && < 0.12
 
