--- conflicted
+++ resolved
@@ -1,11 +1,7 @@
 module Dhall.LSP.Backend.Typing (annotateLet, exprAt, srcAt, typeAt) where
 
 import Dhall.Context (Context, insert, empty)
-<<<<<<< HEAD
 import Dhall.Core (Expr(..), Binding(..), subExpressions, normalize, shift, subst, Var(..))
-=======
-import Dhall.Core (Expr(..), Binding(..), Const(..), subExpressions, normalize, shift, subst, Var(..), pretty)
->>>>>>> 4c1736b1
 import Dhall.TypeCheck (typeWithA, X, TypeError(..))
 import Dhall.Parser (Src(..))
 
