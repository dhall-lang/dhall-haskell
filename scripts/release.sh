#! /usr/bin/env nix-shell
#! nix-shell -i bash --packages bash cabal-install cachix curl git skopeo

set -eux

JOBSET=master

. .travis-functions.sh

function release {
  NAME="$1"
  VERSION="$(get_cabal_version "${NAME}")"

  pushd "${NAME}"
  cabal v1-configure --disable-tests --disable-benchmarks
  cabal v1-sdist
  cabal upload --publish "dist/${NAME}-${VERSION}.tar.gz"
  if [ "${NAME}" = "dhall-nix" ]
  then
    cabal v1-haddock --builddir=docs --for-hackage --haddock-options="--hyperlinked-source --quickjump"
    cabal upload --documentation --publish "docs/${NAME}-${VERSION}-docs.tar.gz"
  fi
  git clean --force -d -x .
  popd

  nix build --file ./default.nix "${NAME}"

  cachix push dhall result

  curl --location --output "${NAME}-${VERSION}-x86_64-linux.tar.bz2" "https://hydra.dhall-lang.org/job/dhall-haskell/${JOBSET}/tarball-${NAME}/latest/download/1/${NAME}.tar.bz2"

  DOCKER_ARCHIVE="docker-image-${NAME}.tar.gz"

  curl --location --remote-name "https://hydra.dhall-lang.org/job/dhall-haskell/${JOBSET}/image-${NAME}/latest/download/1/${DOCKER_ARCHIVE}"

  skopeo copy --dest-creds="gabriel439:$(< dockerPassword.txt)" "docker-archive:${DOCKER_ARCHIVE}" "docker://dhallhaskell/${NAME}"

  skopeo copy --dest-creds="gabriel439:$(< dockerPassword.txt)" "docker-archive:${DOCKER_ARCHIVE}" "docker://dhallhaskell/${NAME}:${VERSION}"

  rm "${DOCKER_ARCHIVE}"
}

<<<<<<< HEAD
for package in dhall-lsp-server dhall-json dhall-yaml dhall-bash dhall-docs dhall-nix dhall-nixpkgs dhall; do
=======
for package in dhall-lsp-server dhall-json dhall-yaml dhall-bash dhall-nix dhall; do
>>>>>>> 20f9ee34
  release "${package}"
done<|MERGE_RESOLUTION|>--- conflicted
+++ resolved
@@ -40,10 +40,6 @@
   rm "${DOCKER_ARCHIVE}"
 }
 
-<<<<<<< HEAD
-for package in dhall-lsp-server dhall-json dhall-yaml dhall-bash dhall-docs dhall-nix dhall-nixpkgs dhall; do
-=======
-for package in dhall-lsp-server dhall-json dhall-yaml dhall-bash dhall-nix dhall; do
->>>>>>> 20f9ee34
+for package in dhall-lsp-server dhall-json dhall-yaml dhall-bash dhall-nix dhall-nixpkgs dhall; do
   release "${package}"
 done