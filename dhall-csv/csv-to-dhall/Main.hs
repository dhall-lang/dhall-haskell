--- conflicted
+++ resolved
@@ -1,4 +1,3 @@
-<<<<<<< HEAD
 {-# LANGUAGE OverloadedStrings   #-}
 {-# LANGUAGE RecordWildCards     #-}
 {-# LANGUAGE ScopedTypeVariables #-}
@@ -6,28 +5,18 @@
 module Main where
 
 import Control.Applicative  (optional, (<|>))
-import Control.Exception    (SomeException, throwIO)
+import Control.Exception    (SomeException)
 import Data.Version         (showVersion)
 import Dhall.CsvToDhall     (dhallFromCsv)
 import Dhall.Pretty         (CharacterSet (..))
 import Data.Text            (Text)
 import Options.Applicative  (Parser, ParserInfo)
-=======
-{-#LANGUAGE OverloadedStrings#-}
-
-module Main where
-
-import Control.Exception    (SomeException)
-import Dhall.CsvToDhall     (dhallFromCsv)
-import Dhall.Pretty         (CharacterSet (..))
->>>>>>> 7168b970
 
 import qualified Control.Exception
 import qualified Data.Text.IO                              as Text.IO
 import qualified Dhall.Csv.Util
 import qualified Dhall.Util
 import qualified GHC.IO.Encoding
-<<<<<<< HEAD
 import qualified Options.Applicative                       as Options
 import qualified Paths_dhall_csv                           as Meta
 import qualified System.IO as IO
@@ -125,32 +114,24 @@
             <>  Options.help "Disable syntax highlighting"
             )
 
-=======
-import qualified System.IO as IO
-import qualified System.Exit
->>>>>>> 7168b970
 
 main :: IO ()
 main = do
     GHC.IO.Encoding.setLocaleEncoding GHC.IO.Encoding.utf8
 
-<<<<<<< HEAD
     options <- Options.execParser parserInfo
 
     let toCharacterSet ascii = case ascii of
             True  -> ASCII
             False -> Unicode
 
-=======
->>>>>>> 7168b970
     let toCsv file = do
             text <- case file of
                     Nothing -> Text.IO.getContents
                     Just path -> Text.IO.readFile path
 
             case Dhall.Csv.Util.decodeCsvDefault text of
-<<<<<<< HEAD
-                Left err -> throwIO (userError err)
+                Left err -> fail err
                 Right csv -> pure csv
 
     case options of
@@ -169,17 +150,6 @@
 
         Type{} -> do
             putStrLn "type command has not been implemented yet"
-=======
-                Left err -> fail err
-                Right csv -> pure csv
-
-    handle $ do
-        csv <- toCsv Nothing
-
-        let expression = dhallFromCsv csv
-
-        Dhall.Util.renderExpression Unicode False Nothing expression
->>>>>>> 7168b970
 
 
 handle :: IO a -> IO a
