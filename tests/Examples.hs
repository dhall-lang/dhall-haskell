--- conflicted
+++ resolved
@@ -236,23 +236,17 @@
                 [ _Text_concat_0
                 , _Text_concat_1
                 ]
-<<<<<<< HEAD
             , Test.Tasty.testGroup "concatMap"
                 [ _Text_concatMap_0
                 , _Text_concatMap_1
                 ]
-            , Test.Tasty.testGroup "intercalate"
-                [ _Text_intercalate_0
-                , _Text_intercalate_1
-=======
+            , Test.Tasty.testGroup "concatMapSep"
+                [ _Text_concatMapSep_0
+                , _Text_concatMapSep_1
+                ]
             , Test.Tasty.testGroup "concatSep"
                 [ _Text_concatSep_0
                 , _Text_concatSep_1
-                ]
-            , Test.Tasty.testGroup "concatMapSep"
-                [ _Text_concatMapSep_0
-                , _Text_concatMapSep_1
->>>>>>> 33b4fcec
                 ]
             ]
         ]
@@ -1153,7 +1147,6 @@
 |]
     Util.assertNormalizesTo e "\"\"" )
 
-<<<<<<< HEAD
 _Text_concatMap_0 :: TestTree
 _Text_concatMap_0 = Test.Tasty.HUnit.testCase "Example #0" (do
     e <- Util.code [NeatInterpolation.text|
@@ -1168,12 +1161,22 @@
 |]
     Util.assertNormalizesTo e "\"\"" )
 
-_Text_intercalate_0 :: TestTree
-_Text_intercalate_0 = Test.Tasty.HUnit.testCase "Example #0" (do
-=======
+_Text_concatMapSep_0 :: TestTree
+_Text_concatMapSep_0 = Test.Tasty.HUnit.testCase "Example #0" (do
+    e <- Util.code [NeatInterpolation.text|
+./Prelude/Text/concatMapSep ", " Integer Integer/show [0, 1, 2]
+|]
+    Util.assertNormalizesTo e "\"0, 1, 2\"" )
+
+_Text_concatMapSep_1 :: TestTree
+_Text_concatMapSep_1 = Test.Tasty.HUnit.testCase "Example #1" (do
+    e <- Util.code [NeatInterpolation.text|
+./Prelude/Text/concatMapSep ", " Integer Integer/show ([] : List Integer)
+|]
+    Util.assertNormalizesTo e "\"\"" )
+
 _Text_concatSep_0 :: TestTree
 _Text_concatSep_0 = Test.Tasty.HUnit.testCase "Example #0" (do
->>>>>>> 33b4fcec
     e <- Util.code [NeatInterpolation.text|
 ./Prelude/Text/concatSep ", " ["ABC", "DEF", "GHI"]
 |]
@@ -1184,18 +1187,4 @@
     e <- Util.code [NeatInterpolation.text|
 ./Prelude/Text/concatSep ", " ([] : List Text)
 |]
-    Util.assertNormalizesTo e "\"\"" )
-
-_Text_concatMapSep_0 :: TestTree
-_Text_concatMapSep_0 = Test.Tasty.HUnit.testCase "Example #0" (do
-    e <- Util.code [NeatInterpolation.text|
-./Prelude/Text/concatMapSep ", " Integer Integer/show [0, 1, 2]
-|]
-    Util.assertNormalizesTo e "\"0, 1, 2\"" )
-
-_Text_concatMapSep_1 :: TestTree
-_Text_concatMapSep_1 = Test.Tasty.HUnit.testCase "Example #1" (do
-    e <- Util.code [NeatInterpolation.text|
-./Prelude/Text/concatMapSep ", " Integer Integer/show ([] : List Integer)
-|]
     Util.assertNormalizesTo e "\"\"" )