{-# LANGUAGE NamedFieldPuns    #-}
{-# LANGUAGE OverloadedStrings #-}
{-# LANGUAGE RecordWildCards   #-}

module Dhall.Import.HTTP
    ( fetchFromHttpUrl
    ) where

import Control.Exception                (Exception)
import Control.Monad.IO.Class           (MonadIO (..))
import Control.Monad.Trans.State.Strict (StateT)
import Data.ByteString                  (ByteString)
import Data.CaseInsensitive             (CI)
import Data.Dynamic                     (toDyn)
<<<<<<< HEAD
import Data.List.NonEmpty               (NonEmpty(..))
import Data.Text.Encoding               (decodeUtf8)
=======
import Data.List.NonEmpty               (NonEmpty (..))
>>>>>>> 97f0cd8e
import Dhall.Core
    ( Import (..)
    , ImportHashed (..)
    , ImportType (..)
    , Scheme (..)
    , URL (..)
    )
import Dhall.Import.Types
import Dhall.URL                        (renderURL)


import Network.HTTP.Client (HttpException (..), HttpExceptionContent (..))

import qualified Control.Exception
import qualified Control.Monad.Trans.State.Strict as State
import qualified Data.HashMap.Strict              as HashMap
import qualified Data.Text                        as Text
import qualified Data.Text.Encoding
import qualified Data.Text.Lazy
import qualified Data.Text.Lazy.Encoding
import qualified Dhall.Util
import qualified Network.HTTP.Client              as HTTP
import qualified Network.HTTP.Types

mkPrettyHttpException :: String -> HttpException -> PrettyHttpException
mkPrettyHttpException url ex =
    PrettyHttpException (renderPrettyHttpException url ex) (toDyn ex)

renderPrettyHttpException :: String -> HttpException -> String
renderPrettyHttpException _ (InvalidUrlException _ r) =
      "\n"
  <>  "\ESC[1;31mError\ESC[0m: Invalid URL\n"
  <>  "\n"
  <>  "URL: " <> show r <> "\n"
renderPrettyHttpException url (HttpExceptionRequest _ e) =
  case e of
    ConnectionFailure _ ->
          "\n"
      <>  "\ESC[1;31mError\ESC[0m: Remote host not found\n"
      <>  "\n"
      <>  "URL: " <> url <> "\n"
    InvalidDestinationHost host ->
          "\n"
      <>  "\ESC[1;31mError\ESC[0m: Invalid remote host name:\n"
      <>  "\n"
      <>  "Host: " <> show host <> "\n"
    ResponseTimeout ->
          "\n"
      <>  "\ESC[1;31mError\ESC[0m: The remote host took too long to respond\n"
      <>  "\n"
      <>  "URL: " <> url <> "\n"
    ConnectionTimeout ->
          "\n"
      <>  "\ESC[1;31mError\ESC[0m: Connection establishment took too long\n"
      <>  "\n"
      <>  "URL: " <> url <> "\n"
    StatusCodeException response body -> prefix <> suffix
      where
        prefix
            | statusCode == 401 =
                    "\n"
                <>  "\ESC[1;31mError\ESC[0m: Access unauthorized\n"
            | statusCode == 403 =
                    "\n"
                <>  "\ESC[1;31mError\ESC[0m: Access forbidden\n"
            | statusCode == 404 =
                    "\n"
                <>  "\ESC[1;31mError\ESC[0m: Remote file not found\n"
            | statusCode == 500 =
                    "\n"
                <>  "\ESC[1;31mError\ESC[0m: Server-side failure\n"
            | statusCode == 502 =
                    "\n"
                <>  "\ESC[1;31mError\ESC[0m: Upstream failure\n"
            | statusCode == 503 =
                    "\n"
                <>  "\ESC[1;31mError\ESC[0m: Server temporarily unavailable\n"
            | statusCode == 504 =
                    "\n"
                <>  "\ESC[1;31mError\ESC[0m: Upstream timeout\n"
            | otherwise =
                    "\n"
                <>  "\ESC[1;31mError\ESC[0m: HTTP request failure\n"

        suffix =
                "\n"
            <>  "HTTP status code: " <> show statusCode <> "\n"
            <>  "\n"
            <>  "URL: " <> url <> "\n"
            <>  message

        statusCode =
            Network.HTTP.Types.statusCode
                (HTTP.responseStatus response)

        message =
            case Data.Text.Encoding.decodeUtf8' body of
                Left _ ->
                        "\n"
                    <>  "Message (non-UTF8 bytes):\n"
                    <>  "\n"
                    <>  truncatedBodyString <> "\n"
                  where
                    bodyString = show body

                    dots = "…"

                    truncatedLength = 80 - length dots

                    truncatedBodyString
                        | truncatedLength < length bodyString =
                            take truncatedLength bodyString <> dots
                        | otherwise =
                            bodyString
                Right "" ->
                    ""
                Right bodyText ->
                        "\n"
                    <>  "Message:\n"
                    <>  "\n"
                    <>  Text.unpack prefixedText
                  where
                    prefixedLines =
                        zipWith combine prefixes (Text.lines bodyText)
                      where
                        prefixes =
                            map (Text.pack . show) [(1 ::Int)..7] ++ [ "…" ]

                        combine n line = n <> "│ " <> line

                    prefixedText = Text.unlines prefixedLines

    e' -> "\n"
      <>  "\ESC[1;31mError\ESC[0m: " <> show e'
      <>  "\n"
      <>  "URL: " <> url <> "\n"

newManager :: StateT Status IO Manager
newManager = do
    Status { _manager = oldManager, ..} <- State.get

    case oldManager of
        Nothing -> do
            manager <- liftIO _newManager

            State.put (Status { _manager = Just manager , ..})

            return manager

        Just manager ->
            return manager

getSiteHeaders :: StateT Status IO SiteHeaders
getSiteHeaders = do
    Status { _siteHeaders = oldSiteHeaders, _stack, ..} <- State.get

    case oldSiteHeaders of
        Nothing -> do
            siteHeaders <- liftIO (_loadSiteHeaders _stack)

            State.put (Status { _siteHeaders = Just siteHeaders , ..})

            return siteHeaders

        Just siteHeaders ->
            return siteHeaders

data NotCORSCompliant = NotCORSCompliant
    { expectedOrigins :: [ByteString]
    , actualOrigin    :: ByteString
    }

instance Exception NotCORSCompliant

instance Show NotCORSCompliant where
    show (NotCORSCompliant {..}) =
            Dhall.Util._ERROR <> ": Not CORS compliant\n"
        <>  "\n"
        <>  "Dhall supports transitive imports, meaning that an imported expression can\n"
        <>  "import other expressions.  However, a remote import (the \"parent\" import)\n"
        <>  "cannot import another remote import (the \"child\" import) unless the child\n"
        <>  "import grants permission to do using CORS.  The child import must respond with\n"
        <>  "an `Access-Control-Allow-Origin` response header that matches the parent\n"
        <>  "import, otherwise Dhall rejects the import.\n"
        <>  "\n" <> prologue
      where
        prologue =
            case expectedOrigins of
                [ expectedOrigin ] ->
                        "The following parent import:\n"
                    <>  "\n"
                    <>  "↳ " <> show actualOrigin <> "\n"
                    <>  "\n"
                    <>  "... did not match the expected origin:\n"
                    <>  "\n"
                    <>  "↳ " <> show expectedOrigin <> "\n"
                    <>  "\n"
                    <>  "... so import resolution failed.\n"
                [] ->
                        "The child response did not include any `Access-Control-Allow-Origin` header,\n"
                    <>  "so import resolution failed.\n"
                _:_:_ ->
                        "The child response included more than one `Access-Control-Allow-Origin` header,\n"
                    <>  "when only one such header should have been present, so import resolution\n"
                    <>  "failed.\n"
                    <>  "\n"
                    <>  "This may indicate that the server for the child import is misconfigured.\n"

corsCompliant
    :: MonadIO io
    => ImportType -> URL -> [(CI ByteString, ByteString)] -> io ()
corsCompliant (Remote parentURL) childURL responseHeaders = liftIO $ do
    let toOrigin (URL {..}) =
            Data.Text.Encoding.encodeUtf8 (prefix <> "://" <> authority)
          where
            prefix =
                case scheme of
                    HTTP  -> "http"
                    HTTPS -> "https"

    let actualOrigin = toOrigin parentURL

    let childOrigin = toOrigin childURL

    let predicate (header, _) = header == "Access-Control-Allow-Origin"

    let originHeaders = filter predicate responseHeaders

    let expectedOrigins = map snd originHeaders

    case expectedOrigins of
        [expectedOrigin]
            | expectedOrigin == "*" ->
                return ()
            | expectedOrigin == actualOrigin ->
                return ()
        _   | actualOrigin == childOrigin ->
                return ()
            | otherwise ->
                Control.Exception.throwIO (NotCORSCompliant {..})
corsCompliant _ _ _ = return ()

addHeaders :: SiteHeaders -> Maybe [HTTPHeader] -> HTTP.Request -> HTTP.Request
addHeaders siteHeaders urlHeaders request =
    request { HTTP.requestHeaders = (filterHeaders urlHeaders) <> originHeaders }
      where
        origin = decodeUtf8 (HTTP.host request) <> ":" <> Text.pack (show (HTTP.port request))
      
        originHeaders = HashMap.lookupDefault [] origin siteHeaders

        filterHeaders Nothing = []
        filterHeaders (Just headers) = filter (not . overridden) headers

        overridden :: HTTPHeader -> Bool
        overridden (key, _value) = any (matchesKey key) originHeaders

        matchesKey :: CI ByteString -> HTTPHeader -> Bool
        matchesKey key (candidate, _value) = key == candidate

fetchFromHttpUrl :: URL -> Maybe [HTTPHeader] -> StateT Status IO Text.Text
fetchFromHttpUrl childURL mheaders = do
    siteHeaders <- getSiteHeaders

    manager <- newManager

    let childURLString = Text.unpack (renderURL childURL)

    baseRequest <- liftIO (HTTP.parseUrlThrow childURLString)

    let requestWithHeaders = addHeaders siteHeaders mheaders baseRequest

    let io = HTTP.httpLbs requestWithHeaders manager

    let handler e = do
            let _ = e :: HttpException
            Control.Exception.throwIO (mkPrettyHttpException childURLString e)

    response <- liftIO (Control.Exception.handle handler io)

    Status {..} <- State.get

    case _stack of
        -- We ignore the first import in the stack since that is the same import
        -- as the `childUrl`
        _ :| Chained parentImport : _ -> do
            let parentImportType = importType (importHashed parentImport)

            corsCompliant parentImportType childURL (HTTP.responseHeaders response)
        _ -> do
            return ()

    let bytes = HTTP.responseBody response

    case Data.Text.Lazy.Encoding.decodeUtf8' bytes of
        Left  err  -> liftIO (Control.Exception.throwIO err)
        Right text -> return (Data.Text.Lazy.toStrict text)<|MERGE_RESOLUTION|>--- conflicted
+++ resolved
@@ -12,12 +12,8 @@
 import Data.ByteString                  (ByteString)
 import Data.CaseInsensitive             (CI)
 import Data.Dynamic                     (toDyn)
-<<<<<<< HEAD
-import Data.List.NonEmpty               (NonEmpty(..))
+import Data.List.NonEmpty               (NonEmpty (..))
 import Data.Text.Encoding               (decodeUtf8)
-=======
-import Data.List.NonEmpty               (NonEmpty (..))
->>>>>>> 97f0cd8e
 import Dhall.Core
     ( Import (..)
     , ImportHashed (..)
