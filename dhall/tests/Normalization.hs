--- conflicted
+++ resolved
@@ -199,18 +199,11 @@
 conversions :: TestTree
 conversions =
     testGroup "conversions"
-<<<<<<< HEAD
-        [ shouldNormalize "Natural/show" "naturalShow"
-        , shouldNormalize "Integer/show" "integerShow"
-        , shouldNormalize "Double/show"  "doubleShow"
-        , shouldNormalize "Natural/toInteger" "naturalToInteger"
-        , shouldNormalize "Integer/toDouble" "integerToDouble"
-=======
         [ shouldNormalize "Natural/show" "success/simple/naturalShow"
         , shouldNormalize "Integer/show" "success/simple/integerShow"
         , shouldNormalize "Double/show"  "success/simple/doubleShow"
         , shouldNormalize "Natural/toInteger" "success/simple/naturalToInteger"
->>>>>>> 5b2ee413
+        , shouldNormalize "Integer/toDouble" "integerToDouble"
         ]
 
 customization :: TestTree
