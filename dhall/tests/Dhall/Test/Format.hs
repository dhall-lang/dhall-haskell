{-# LANGUAGE OverloadedStrings #-}

module Dhall.Test.Format where

import Data.Monoid (mempty, (<>))
import Data.Text (Text)
import Dhall.Parser (Header(..))
import Dhall.Pretty (CharacterSet(..))
import Test.Tasty (TestTree)

import qualified Control.Monad                         as Monad
import qualified Data.Text                             as Text
import qualified Data.Text.IO                          as Text.IO
import qualified Data.Text.Prettyprint.Doc             as Doc
import qualified Data.Text.Prettyprint.Doc.Render.Text as Doc.Render.Text
import qualified Dhall.Core                            as Core
import qualified Dhall.Parser                          as Parser
import qualified Dhall.Pretty                          as Pretty
import qualified Dhall.Test.Util                       as Test.Util
import qualified Test.Tasty                            as Tasty
import qualified Test.Tasty.HUnit                      as Tasty.HUnit
import qualified Turtle

getTests :: IO TestTree
getTests = do
    let unicodeFiles = do
            path <- Turtle.lstree "./tests/format"

            let skip = [ "./tests/format/asciiA.dhall" ]

            Monad.guard (path `notElem` skip)

            return path

    unicodeTests <- Test.Util.discover (Turtle.chars <* "A.dhall") (formatTest Unicode) unicodeFiles

    asciiTests <- Test.Util.discover (Turtle.chars <* "A.dhall") (formatTest ASCII) (pure "./tests/format/asciiA.dhall")

    let testTree =
            Tasty.testGroup "format tests"
                [ unicodeTests
                , asciiTests
                ]

    return testTree

format :: CharacterSet -> (Header, Core.Expr Parser.Src Core.Import) -> Text
format characterSet (Header header, expr) =
    let doc =  Doc.pretty header
            <> Pretty.prettyCharacterSet characterSet expr
            <> "\n"

        docStream = Pretty.layout doc
    in
        Doc.Render.Text.renderStrict docStream

formatTest :: CharacterSet -> Text -> TestTree
formatTest characterSet prefix =
    Tasty.HUnit.testCase (Text.unpack prefix) $ do
        let inputFile  = Text.unpack (prefix <> "A.dhall")
        let outputFile = Text.unpack (prefix <> "B.dhall")

        inputText <- Text.IO.readFile inputFile

<<<<<<< HEAD
        (header, expr) <- Core.throws (Parser.exprAndHeaderFromText mempty inputText)

        let doc        =   Doc.pretty header
                       <>  Pretty.prettyCharacterSet characterSet expr
                       <>  "\n"
        let docStream  = Pretty.layout doc
        let actualText = Doc.Render.Text.renderStrict docStream
=======
        headerAndExpr <- Core.throws (Parser.exprAndHeaderFromText mempty inputText)
>>>>>>> e931451a

        let actualText = format characterSet headerAndExpr
        expectedText <- Text.IO.readFile outputFile

        let message =
                   "The formatted expression did not match the expected output\n"
                <> "Expected:\n\n" <> Text.unpack expectedText <> "\n\n"
                <> "Actual:\n\n" <> Text.unpack actualText <> "\n\n"
                <> "Expected (show): " <> show expectedText <> "\n"
                <> "Actual   (show): " <> show actualText <> "\n"

        Tasty.HUnit.assertBool message (actualText == expectedText)<|MERGE_RESOLUTION|>--- conflicted
+++ resolved
@@ -62,17 +62,7 @@
 
         inputText <- Text.IO.readFile inputFile
 
-<<<<<<< HEAD
-        (header, expr) <- Core.throws (Parser.exprAndHeaderFromText mempty inputText)
-
-        let doc        =   Doc.pretty header
-                       <>  Pretty.prettyCharacterSet characterSet expr
-                       <>  "\n"
-        let docStream  = Pretty.layout doc
-        let actualText = Doc.Render.Text.renderStrict docStream
-=======
         headerAndExpr <- Core.throws (Parser.exprAndHeaderFromText mempty inputText)
->>>>>>> e931451a
 
         let actualText = format characterSet headerAndExpr
         expectedText <- Text.IO.readFile outputFile
