Name: dhall
Version: 1.24.0
Cabal-Version: >=1.10
Build-Type: Simple
Tested-With: GHC == 7.10.3, GHC == 8.4.3, GHC == 8.6.1
License: BSD3
License-File: LICENSE
Copyright: 2017 Gabriel Gonzalez
Author: Gabriel Gonzalez
Maintainer: Gabriel439@gmail.com
Bug-Reports: https://github.com/dhall-lang/dhall-haskell/issues
Synopsis: A configuration language guaranteed to terminate
Description:
    Dhall is an explicitly typed configuration language that is not Turing
    complete.  Despite being Turing incomplete, Dhall is a real programming
    language with a type-checker and evaluator.
    .
    Use this library to parse, type-check, evaluate, and pretty-print the Dhall
    configuration language.  This package also includes an executable which
    type-checks a Dhall file and reduces the file to a fully evaluated normal
    form.
    .
    Read "Dhall.Tutorial" to learn how to use this library
Category: Compiler
Extra-Source-Files:
    benchmark/deep-nested-large-record/*.dhall
    benchmark/examples/*.dhall
    benchmark/examples/normalize/*.dhall
    CHANGELOG.md
    dhall-lang/Prelude/Bool/and
    dhall-lang/Prelude/Bool/build
    dhall-lang/Prelude/Bool/even
    dhall-lang/Prelude/Bool/fold
    dhall-lang/Prelude/Bool/not
    dhall-lang/Prelude/Bool/odd
    dhall-lang/Prelude/Bool/or
    dhall-lang/Prelude/Bool/package.dhall
    dhall-lang/Prelude/Bool/show
    dhall-lang/Prelude/Double/package.dhall
    dhall-lang/Prelude/Double/show
    dhall-lang/Prelude/Function/compose
    dhall-lang/Prelude/Function/package.dhall
    dhall-lang/Prelude/Integer/package.dhall
    dhall-lang/Prelude/Integer/show
    dhall-lang/Prelude/Integer/toDouble
    dhall-lang/Prelude/JSON/keyText
    dhall-lang/Prelude/JSON/keyValue
    dhall-lang/Prelude/JSON/Nesting
    dhall-lang/Prelude/JSON/package.dhall
    dhall-lang/Prelude/JSON/Tagged
    dhall-lang/Prelude/List/all
    dhall-lang/Prelude/List/any
    dhall-lang/Prelude/List/build
    dhall-lang/Prelude/List/concat
    dhall-lang/Prelude/List/concatMap
    dhall-lang/Prelude/List/filter
    dhall-lang/Prelude/List/fold
    dhall-lang/Prelude/List/generate
    dhall-lang/Prelude/List/head
    dhall-lang/Prelude/List/indexed
    dhall-lang/Prelude/List/iterate
    dhall-lang/Prelude/List/last
    dhall-lang/Prelude/List/length
    dhall-lang/Prelude/List/map
    dhall-lang/Prelude/List/null
    dhall-lang/Prelude/List/package.dhall
    dhall-lang/Prelude/List/replicate
    dhall-lang/Prelude/List/reverse
    dhall-lang/Prelude/List/shifted
    dhall-lang/Prelude/List/unzip
    dhall-lang/Prelude/Monoid
    dhall-lang/Prelude/Natural/build
    dhall-lang/Prelude/Natural/enumerate
    dhall-lang/Prelude/Natural/even
    dhall-lang/Prelude/Natural/fold
    dhall-lang/Prelude/Natural/isZero
    dhall-lang/Prelude/Natural/odd
    dhall-lang/Prelude/Natural/package.dhall
    dhall-lang/Prelude/Natural/product
    dhall-lang/Prelude/Natural/show
    dhall-lang/Prelude/Natural/sum
    dhall-lang/Prelude/Natural/toDouble
    dhall-lang/Prelude/Natural/toInteger
    dhall-lang/Prelude/Optional/all
    dhall-lang/Prelude/Optional/any
    dhall-lang/Prelude/Optional/build
    dhall-lang/Prelude/Optional/concat
    dhall-lang/Prelude/Optional/filter
    dhall-lang/Prelude/Optional/fold
    dhall-lang/Prelude/Optional/head
    dhall-lang/Prelude/Optional/last
    dhall-lang/Prelude/Optional/length
    dhall-lang/Prelude/Optional/map
    dhall-lang/Prelude/Optional/null
    dhall-lang/Prelude/Optional/package.dhall
    dhall-lang/Prelude/Optional/toList
    dhall-lang/Prelude/Optional/unzip
    dhall-lang/Prelude/package.dhall
    dhall-lang/Prelude/Text/concat
    dhall-lang/Prelude/Text/concatMap
    dhall-lang/Prelude/Text/concatMapSep
    dhall-lang/Prelude/Text/concatSep
    dhall-lang/Prelude/Text/package.dhall
    dhall-lang/Prelude/Text/show
    dhall-lang/tests/binary-decode/success/unit/*.dhall
    dhall-lang/tests/binary-decode/success/unit/*.dhallb
    dhall-lang/tests/import/cache/dhall/1220efc43103e49b56c5bf089db8e0365bbfc455b8a2f0dc6ee5727a3586f85969fd
    dhall-lang/tests/import/data/*.txt
    dhall-lang/tests/import/data/*.dhall
    dhall-lang/tests/import/data/fieldOrder/*.dhall
    dhall-lang/tests/import/failure/*.dhall
    dhall-lang/tests/import/success/*.dhall
    dhall-lang/tests/normalization/success/*.dhall
    dhall-lang/tests/normalization/success/haskell-tutorial/access/*.dhall
    dhall-lang/tests/normalization/success/haskell-tutorial/combineTypes/*.dhall
    dhall-lang/tests/normalization/success/haskell-tutorial/prefer/*.dhall
    dhall-lang/tests/normalization/success/haskell-tutorial/projection/*.dhall
    dhall-lang/tests/normalization/success/prelude/Bool/and/*.dhall
    dhall-lang/tests/normalization/success/prelude/Bool/and/*.dhall
    dhall-lang/tests/normalization/success/prelude/Bool/build/*.dhall
    dhall-lang/tests/normalization/success/prelude/Bool/build/*.dhall
    dhall-lang/tests/normalization/success/prelude/Bool/even/*.dhall
    dhall-lang/tests/normalization/success/prelude/Bool/even/*.dhall
    dhall-lang/tests/normalization/success/prelude/Bool/fold/*.dhall
    dhall-lang/tests/normalization/success/prelude/Bool/fold/*.dhall
    dhall-lang/tests/normalization/success/prelude/Bool/not/*.dhall
    dhall-lang/tests/normalization/success/prelude/Bool/not/*.dhall
    dhall-lang/tests/normalization/success/prelude/Bool/odd/*.dhall
    dhall-lang/tests/normalization/success/prelude/Bool/odd/*.dhall
    dhall-lang/tests/normalization/success/prelude/Bool/or/*.dhall
    dhall-lang/tests/normalization/success/prelude/Bool/or/*.dhall
    dhall-lang/tests/normalization/success/prelude/Bool/show/*.dhall
    dhall-lang/tests/normalization/success/prelude/Bool/show/*.dhall
    dhall-lang/tests/normalization/success/prelude/Double/show/*.dhall
    dhall-lang/tests/normalization/success/prelude/Double/show/*.dhall
    dhall-lang/tests/normalization/success/prelude/Integer/show/*.dhall
    dhall-lang/tests/normalization/success/prelude/Integer/show/*.dhall
    dhall-lang/tests/normalization/success/prelude/Integer/toDouble/*.dhall
    dhall-lang/tests/normalization/success/prelude/Integer/toDouble/*.dhall
    dhall-lang/tests/normalization/success/prelude/List/all/*.dhall
    dhall-lang/tests/normalization/success/prelude/List/all/*.dhall
    dhall-lang/tests/normalization/success/prelude/List/any/*.dhall
    dhall-lang/tests/normalization/success/prelude/List/any/*.dhall
    dhall-lang/tests/normalization/success/prelude/List/build/*.dhall
    dhall-lang/tests/normalization/success/prelude/List/build/*.dhall
    dhall-lang/tests/normalization/success/prelude/List/concat/*.dhall
    dhall-lang/tests/normalization/success/prelude/List/concat/*.dhall
    dhall-lang/tests/normalization/success/prelude/List/concatMap/*.dhall
    dhall-lang/tests/normalization/success/prelude/List/concatMap/*.dhall
    dhall-lang/tests/normalization/success/prelude/List/filter/*.dhall
    dhall-lang/tests/normalization/success/prelude/List/filter/*.dhall
    dhall-lang/tests/normalization/success/prelude/List/fold/*.dhall
    dhall-lang/tests/normalization/success/prelude/List/fold/*.dhall
    dhall-lang/tests/normalization/success/prelude/List/generate/*.dhall
    dhall-lang/tests/normalization/success/prelude/List/generate/*.dhall
    dhall-lang/tests/normalization/success/prelude/List/head/*.dhall
    dhall-lang/tests/normalization/success/prelude/List/head/*.dhall
    dhall-lang/tests/normalization/success/prelude/List/indexed/*.dhall
    dhall-lang/tests/normalization/success/prelude/List/indexed/*.dhall
    dhall-lang/tests/normalization/success/prelude/List/iterate/*.dhall
    dhall-lang/tests/normalization/success/prelude/List/iterate/*.dhall
    dhall-lang/tests/normalization/success/prelude/List/last/*.dhall
    dhall-lang/tests/normalization/success/prelude/List/last/*.dhall
    dhall-lang/tests/normalization/success/prelude/List/length/*.dhall
    dhall-lang/tests/normalization/success/prelude/List/length/*.dhall
    dhall-lang/tests/normalization/success/prelude/List/map/*.dhall
    dhall-lang/tests/normalization/success/prelude/List/map/*.dhall
    dhall-lang/tests/normalization/success/prelude/List/null/*.dhall
    dhall-lang/tests/normalization/success/prelude/List/null/*.dhall
    dhall-lang/tests/normalization/success/prelude/List/replicate/*.dhall
    dhall-lang/tests/normalization/success/prelude/List/replicate/*.dhall
    dhall-lang/tests/normalization/success/prelude/List/reverse/*.dhall
    dhall-lang/tests/normalization/success/prelude/List/reverse/*.dhall
    dhall-lang/tests/normalization/success/prelude/List/shifted/*.dhall
    dhall-lang/tests/normalization/success/prelude/List/shifted/*.dhall
    dhall-lang/tests/normalization/success/prelude/List/unzip/*.dhall
    dhall-lang/tests/normalization/success/prelude/List/unzip/*.dhall
    dhall-lang/tests/normalization/success/prelude/Natural/build/*.dhall
    dhall-lang/tests/normalization/success/prelude/Natural/build/*.dhall
    dhall-lang/tests/normalization/success/prelude/Natural/enumerate/*.dhall
    dhall-lang/tests/normalization/success/prelude/Natural/enumerate/*.dhall
    dhall-lang/tests/normalization/success/prelude/Natural/even/*.dhall
    dhall-lang/tests/normalization/success/prelude/Natural/even/*.dhall
    dhall-lang/tests/normalization/success/prelude/Natural/fold/*.dhall
    dhall-lang/tests/normalization/success/prelude/Natural/fold/*.dhall
    dhall-lang/tests/normalization/success/prelude/Natural/isZero/*.dhall
    dhall-lang/tests/normalization/success/prelude/Natural/isZero/*.dhall
    dhall-lang/tests/normalization/success/prelude/Natural/odd/*.dhall
    dhall-lang/tests/normalization/success/prelude/Natural/odd/*.dhall
    dhall-lang/tests/normalization/success/prelude/Natural/product/*.dhall
    dhall-lang/tests/normalization/success/prelude/Natural/product/*.dhall
    dhall-lang/tests/normalization/success/prelude/Natural/show/*.dhall
    dhall-lang/tests/normalization/success/prelude/Natural/show/*.dhall
    dhall-lang/tests/normalization/success/prelude/Natural/sum/*.dhall
    dhall-lang/tests/normalization/success/prelude/Natural/sum/*.dhall
    dhall-lang/tests/normalization/success/prelude/Natural/toDouble/*.dhall
    dhall-lang/tests/normalization/success/prelude/Natural/toDouble/*.dhall
    dhall-lang/tests/normalization/success/prelude/Natural/toInteger/*.dhall
    dhall-lang/tests/normalization/success/prelude/Natural/toInteger/*.dhall
    dhall-lang/tests/normalization/success/prelude/Optional/all/*.dhall
    dhall-lang/tests/normalization/success/prelude/Optional/all/*.dhall
    dhall-lang/tests/normalization/success/prelude/Optional/any/*.dhall
    dhall-lang/tests/normalization/success/prelude/Optional/any/*.dhall
    dhall-lang/tests/normalization/success/prelude/Optional/build/*.dhall
    dhall-lang/tests/normalization/success/prelude/Optional/build/*.dhall
    dhall-lang/tests/normalization/success/prelude/Optional/concat/*.dhall
    dhall-lang/tests/normalization/success/prelude/Optional/concat/*.dhall
    dhall-lang/tests/normalization/success/prelude/Optional/filter/*.dhall
    dhall-lang/tests/normalization/success/prelude/Optional/filter/*.dhall
    dhall-lang/tests/normalization/success/prelude/Optional/fold/*.dhall
    dhall-lang/tests/normalization/success/prelude/Optional/fold/*.dhall
    dhall-lang/tests/normalization/success/prelude/Optional/head/*.dhall
    dhall-lang/tests/normalization/success/prelude/Optional/head/*.dhall
    dhall-lang/tests/normalization/success/prelude/Optional/last/*.dhall
    dhall-lang/tests/normalization/success/prelude/Optional/last/*.dhall
    dhall-lang/tests/normalization/success/prelude/Optional/length/*.dhall
    dhall-lang/tests/normalization/success/prelude/Optional/length/*.dhall
    dhall-lang/tests/normalization/success/prelude/Optional/map/*.dhall
    dhall-lang/tests/normalization/success/prelude/Optional/map/*.dhall
    dhall-lang/tests/normalization/success/prelude/Optional/null/*.dhall
    dhall-lang/tests/normalization/success/prelude/Optional/null/*.dhall
    dhall-lang/tests/normalization/success/prelude/Optional/toList/*.dhall
    dhall-lang/tests/normalization/success/prelude/Optional/toList/*.dhall
    dhall-lang/tests/normalization/success/prelude/Optional/unzip/*.dhall
    dhall-lang/tests/normalization/success/prelude/Optional/unzip/*.dhall
    dhall-lang/tests/normalization/success/prelude/Text/concat/*.dhall
    dhall-lang/tests/normalization/success/prelude/Text/concat/*.dhall
    dhall-lang/tests/normalization/success/prelude/Text/concatMap/*.dhall
    dhall-lang/tests/normalization/success/prelude/Text/concatMap/*.dhall
    dhall-lang/tests/normalization/success/prelude/Text/concatMapSep/*.dhall
    dhall-lang/tests/normalization/success/prelude/Text/concatMapSep/*.dhall
    dhall-lang/tests/normalization/success/prelude/Text/concatSep/*.dhall
    dhall-lang/tests/normalization/success/prelude/Text/concatSep/*.dhall
    dhall-lang/tests/normalization/success/prelude/Text/show/*.dhall
    dhall-lang/tests/normalization/success/prelude/Text/show/*.dhall
    dhall-lang/tests/normalization/success/simple/*.dhall
    dhall-lang/tests/normalization/success/simplifications/*.dhall
    dhall-lang/tests/normalization/success/unit/*.dhall
    dhall-lang/tests/alpha-normalization/success/unit/*.dhall
    dhall-lang/tests/parser/failure/*.dhall
    dhall-lang/tests/parser/success/*.dhall
    dhall-lang/tests/parser/success/*.dhallb
    dhall-lang/tests/parser/success/unit/*.dhall
    dhall-lang/tests/parser/success/unit/*.dhallb
    dhall-lang/tests/parser/success/unit/import/*.dhall
    dhall-lang/tests/parser/success/unit/import/*.dhallb
    dhall-lang/tests/parser/success/text/*.dhall
    dhall-lang/tests/parser/success/text/*.dhallb
    dhall-lang/tests/typecheck/data/*.dhall
    dhall-lang/tests/typecheck/failure/*.dhall
    dhall-lang/tests/typecheck/success/*.dhall
    dhall-lang/tests/typecheck/success/prelude/Bool/and/*.dhall
    dhall-lang/tests/typecheck/success/prelude/Bool/and/*.dhall
    dhall-lang/tests/typecheck/success/prelude/Bool/build/*.dhall
    dhall-lang/tests/typecheck/success/prelude/Bool/build/*.dhall
    dhall-lang/tests/typecheck/success/prelude/Bool/even/*.dhall
    dhall-lang/tests/typecheck/success/prelude/Bool/even/*.dhall
    dhall-lang/tests/typecheck/success/prelude/Bool/fold/*.dhall
    dhall-lang/tests/typecheck/success/prelude/Bool/fold/*.dhall
    dhall-lang/tests/typecheck/success/prelude/Bool/not/*.dhall
    dhall-lang/tests/typecheck/success/prelude/Bool/not/*.dhall
    dhall-lang/tests/typecheck/success/prelude/Bool/odd/*.dhall
    dhall-lang/tests/typecheck/success/prelude/Bool/odd/*.dhall
    dhall-lang/tests/typecheck/success/prelude/Bool/or/*.dhall
    dhall-lang/tests/typecheck/success/prelude/Bool/or/*.dhall
    dhall-lang/tests/typecheck/success/prelude/Bool/show/*.dhall
    dhall-lang/tests/typecheck/success/prelude/Bool/show/*.dhall
    dhall-lang/tests/typecheck/success/prelude/Double/show/*.dhall
    dhall-lang/tests/typecheck/success/prelude/Double/show/*.dhall
    dhall-lang/tests/typecheck/success/prelude/Integer/show/*.dhall
    dhall-lang/tests/typecheck/success/prelude/Integer/show/*.dhall
    dhall-lang/tests/typecheck/success/prelude/Integer/toDouble/*.dhall
    dhall-lang/tests/typecheck/success/prelude/Integer/toDouble/*.dhall
    dhall-lang/tests/typecheck/success/prelude/List/all/*.dhall
    dhall-lang/tests/typecheck/success/prelude/List/all/*.dhall
    dhall-lang/tests/typecheck/success/prelude/List/any/*.dhall
    dhall-lang/tests/typecheck/success/prelude/List/any/*.dhall
    dhall-lang/tests/typecheck/success/prelude/List/build/*.dhall
    dhall-lang/tests/typecheck/success/prelude/List/build/*.dhall
    dhall-lang/tests/typecheck/success/prelude/List/concat/*.dhall
    dhall-lang/tests/typecheck/success/prelude/List/concat/*.dhall
    dhall-lang/tests/typecheck/success/prelude/List/concatMap/*.dhall
    dhall-lang/tests/typecheck/success/prelude/List/concatMap/*.dhall
    dhall-lang/tests/typecheck/success/prelude/List/filter/*.dhall
    dhall-lang/tests/typecheck/success/prelude/List/filter/*.dhall
    dhall-lang/tests/typecheck/success/prelude/List/fold/*.dhall
    dhall-lang/tests/typecheck/success/prelude/List/fold/*.dhall
    dhall-lang/tests/typecheck/success/prelude/List/generate/*.dhall
    dhall-lang/tests/typecheck/success/prelude/List/generate/*.dhall
    dhall-lang/tests/typecheck/success/prelude/List/head/*.dhall
    dhall-lang/tests/typecheck/success/prelude/List/head/*.dhall
    dhall-lang/tests/typecheck/success/prelude/List/indexed/*.dhall
    dhall-lang/tests/typecheck/success/prelude/List/indexed/*.dhall
    dhall-lang/tests/typecheck/success/prelude/List/iterate/*.dhall
    dhall-lang/tests/typecheck/success/prelude/List/iterate/*.dhall
    dhall-lang/tests/typecheck/success/prelude/List/last/*.dhall
    dhall-lang/tests/typecheck/success/prelude/List/last/*.dhall
    dhall-lang/tests/typecheck/success/prelude/List/length/*.dhall
    dhall-lang/tests/typecheck/success/prelude/List/length/*.dhall
    dhall-lang/tests/typecheck/success/prelude/List/map/*.dhall
    dhall-lang/tests/typecheck/success/prelude/List/map/*.dhall
    dhall-lang/tests/typecheck/success/prelude/List/null/*.dhall
    dhall-lang/tests/typecheck/success/prelude/List/null/*.dhall
    dhall-lang/tests/typecheck/success/prelude/List/replicate/*.dhall
    dhall-lang/tests/typecheck/success/prelude/List/replicate/*.dhall
    dhall-lang/tests/typecheck/success/prelude/List/reverse/*.dhall
    dhall-lang/tests/typecheck/success/prelude/List/reverse/*.dhall
    dhall-lang/tests/typecheck/success/prelude/List/shifted/*.dhall
    dhall-lang/tests/typecheck/success/prelude/List/shifted/*.dhall
    dhall-lang/tests/typecheck/success/prelude/List/unzip/*.dhall
    dhall-lang/tests/typecheck/success/prelude/List/unzip/*.dhall
    dhall-lang/tests/typecheck/success/prelude/Monoid/*.dhall
    dhall-lang/tests/typecheck/success/prelude/Natural/build/*.dhall
    dhall-lang/tests/typecheck/success/prelude/Natural/build/*.dhall
    dhall-lang/tests/typecheck/success/prelude/Natural/enumerate/*.dhall
    dhall-lang/tests/typecheck/success/prelude/Natural/enumerate/*.dhall
    dhall-lang/tests/typecheck/success/prelude/Natural/even/*.dhall
    dhall-lang/tests/typecheck/success/prelude/Natural/even/*.dhall
    dhall-lang/tests/typecheck/success/prelude/Natural/fold/*.dhall
    dhall-lang/tests/typecheck/success/prelude/Natural/fold/*.dhall
    dhall-lang/tests/typecheck/success/prelude/Natural/isZero/*.dhall
    dhall-lang/tests/typecheck/success/prelude/Natural/isZero/*.dhall
    dhall-lang/tests/typecheck/success/prelude/Natural/odd/*.dhall
    dhall-lang/tests/typecheck/success/prelude/Natural/odd/*.dhall
    dhall-lang/tests/typecheck/success/prelude/Natural/product/*.dhall
    dhall-lang/tests/typecheck/success/prelude/Natural/product/*.dhall
    dhall-lang/tests/typecheck/success/prelude/Natural/show/*.dhall
    dhall-lang/tests/typecheck/success/prelude/Natural/show/*.dhall
    dhall-lang/tests/typecheck/success/prelude/Natural/sum/*.dhall
    dhall-lang/tests/typecheck/success/prelude/Natural/sum/*.dhall
    dhall-lang/tests/typecheck/success/prelude/Natural/toDouble/*.dhall
    dhall-lang/tests/typecheck/success/prelude/Natural/toDouble/*.dhall
    dhall-lang/tests/typecheck/success/prelude/Natural/toInteger/*.dhall
    dhall-lang/tests/typecheck/success/prelude/Natural/toInteger/*.dhall
    dhall-lang/tests/typecheck/success/prelude/Optional/all/*.dhall
    dhall-lang/tests/typecheck/success/prelude/Optional/all/*.dhall
    dhall-lang/tests/typecheck/success/prelude/Optional/any/*.dhall
    dhall-lang/tests/typecheck/success/prelude/Optional/any/*.dhall
    dhall-lang/tests/typecheck/success/prelude/Optional/build/*.dhall
    dhall-lang/tests/typecheck/success/prelude/Optional/build/*.dhall
    dhall-lang/tests/typecheck/success/prelude/Optional/concat/*.dhall
    dhall-lang/tests/typecheck/success/prelude/Optional/concat/*.dhall
    dhall-lang/tests/typecheck/success/prelude/Optional/filter/*.dhall
    dhall-lang/tests/typecheck/success/prelude/Optional/filter/*.dhall
    dhall-lang/tests/typecheck/success/prelude/Optional/fold/*.dhall
    dhall-lang/tests/typecheck/success/prelude/Optional/fold/*.dhall
    dhall-lang/tests/typecheck/success/prelude/Optional/head/*.dhall
    dhall-lang/tests/typecheck/success/prelude/Optional/head/*.dhall
    dhall-lang/tests/typecheck/success/prelude/Optional/last/*.dhall
    dhall-lang/tests/typecheck/success/prelude/Optional/last/*.dhall
    dhall-lang/tests/typecheck/success/prelude/Optional/length/*.dhall
    dhall-lang/tests/typecheck/success/prelude/Optional/length/*.dhall
    dhall-lang/tests/typecheck/success/prelude/Optional/map/*.dhall
    dhall-lang/tests/typecheck/success/prelude/Optional/map/*.dhall
    dhall-lang/tests/typecheck/success/prelude/Optional/null/*.dhall
    dhall-lang/tests/typecheck/success/prelude/Optional/null/*.dhall
    dhall-lang/tests/typecheck/success/prelude/Optional/toList/*.dhall
    dhall-lang/tests/typecheck/success/prelude/Optional/toList/*.dhall
    dhall-lang/tests/typecheck/success/prelude/Optional/unzip/*.dhall
    dhall-lang/tests/typecheck/success/prelude/Optional/unzip/*.dhall
    dhall-lang/tests/typecheck/success/prelude/Text/concat/*.dhall
    dhall-lang/tests/typecheck/success/prelude/Text/concat/*.dhall
    dhall-lang/tests/typecheck/success/prelude/Text/concatMap/*.dhall
    dhall-lang/tests/typecheck/success/prelude/Text/concatMap/*.dhall
    dhall-lang/tests/typecheck/success/prelude/Text/concatMapSep/*.dhall
    dhall-lang/tests/typecheck/success/prelude/Text/concatMapSep/*.dhall
    dhall-lang/tests/typecheck/success/prelude/Text/concatSep/*.dhall
    dhall-lang/tests/typecheck/success/prelude/Text/concatSep/*.dhall
    dhall-lang/tests/typecheck/success/simple/access/*.dhall
    dhall-lang/tests/typecheck/success/simple/*.dhall
    dhall-lang/tests/type-inference/success/simple/*.dhall
    dhall-lang/tests/type-inference/success/unit/*.dhall
    tests/format/*.dhall
    tests/lint/success/*.dhall
    tests/diff/*.dhall
    tests/diff/*.txt
    tests/regression/*.dhall
    tests/tutorial/*.dhall

Source-Repository head
    Type: git
    Location: https://github.com/dhall-lang/dhall-haskell/tree/master/dhall

Flag with-http
  Description: Include support for importing dhall modules from HTTP URLs
  Default:     True
  Manual:      True

Flag cross
  Description: Disable TemplateHaskell to make cross-compiling easier
  Default:     False
  Manual:      True

Library
    Hs-Source-Dirs: src
    Build-Depends:
        base                        >= 4.8.2.0  && < 5   ,
        aeson                       >= 1.0.0.0  && < 1.5 ,
        aeson-pretty                               < 0.9 ,
        ansi-terminal               >= 0.6.3.1  && < 0.10,
        bytestring                                 < 0.11,
        case-insensitive                           < 1.3 ,
        cborg                       >= 0.2.0.0  && < 0.3 ,
        cborg-json                                 < 0.3 ,
        containers                  >= 0.5.0.0  && < 0.7 ,
        contravariant                              < 1.6 ,
        cryptonite                  >= 0.23     && < 1.0 ,
        Diff                        >= 0.2      && < 0.4 ,
        directory                   >= 1.2.2.0  && < 1.4 ,
        dotgen                      >= 0.4.2    && < 0.5 ,
        either,
        exceptions                  >= 0.8.3    && < 0.11,
        filepath                    >= 1.4      && < 1.5 ,
        haskeline                   >= 0.7.2.1  && < 0.8 ,
        lens-family-core            >= 1.0.0    && < 1.3 ,
        megaparsec                  >= 6.5.0    && < 7.1 ,
        memory                      >= 0.14     && < 0.15,
        mtl                         >= 2.2.1    && < 2.3 ,
        optparse-applicative        >= 0.14.0.0 && < 0.15,
        parsers                     >= 0.12.4   && < 0.13,
        prettyprinter               >= 1.2.0.1  && < 1.3 ,
        prettyprinter-ansi-terminal >= 1.1.1    && < 1.2 ,
        profunctors                 >= 3.1.2    && < 5.5 ,
        repline                     >= 0.2.1.0  && < 0.3 ,
        serialise                   >= 0.2.0.0  && < 0.3 ,
        scientific                  >= 0.3.0.0  && < 0.4 ,
        template-haskell                           < 2.15,
        text                        >= 0.11.1.0 && < 1.3 ,
        transformers                >= 0.2.0.0  && < 0.6 ,
        transformers-compat         >= 0.6.2    && < 0.7 ,
        unordered-containers        >= 0.1.3.0  && < 0.3 ,
        uri-encode                                 < 1.6 ,
        vector                      >= 0.11.0.0 && < 0.13
    if flag(with-http)
      Build-Depends:
        http-types                  >= 0.7.0    && < 0.13,
        http-client                 >= 0.4.30   && < 0.7 ,
        http-client-tls             >= 0.2.0    && < 0.4
    if !impl(ghc >= 8.0) && !impl(eta >= 0.8.4)
      Build-Depends: semigroups == 0.18.*
      Build-Depends: transformers == 0.4.2.*
      Build-Depends: fail == 4.9.*
    if impl(ghcjs)
      Build-Depends: ghcjs-xhr

    Other-Extensions:
        BangPatterns
        CPP
        DefaultSignatures
        DeriveAnyClass
        DeriveDataTypeable
        DeriveFunctor
        DeriveGeneric
        DeriveTraversable
        FlexibleContexts
        FlexibleInstances
        GeneralizedNewtypeDeriving
        MultiParamTypeClasses
        NamedFieldPuns
        OverloadedLists
        OverloadedStrings
        RankNTypes
        RecordWildCards
        ScopedTypeVariables
        StandaloneDeriving
        TupleSections
        TypeFamilies
        TypeOperators
        UnicodeSyntax
    if !flag(cross)
        Other-Extensions:
            TemplateHaskell

    Exposed-Modules:
        Dhall,
        Dhall.Binary,
        Dhall.Context,
        Dhall.Core,
        Dhall.Diff,
        Dhall.Format,
        Dhall.Freeze,
        Dhall.Hash,
        Dhall.Import,
        Dhall.Lint,
        Dhall.Main,
        Dhall.Map,
        Dhall.Optics,
        Dhall.Set,
        Dhall.Src,
        Dhall.Parser,
        Dhall.Parser.Expression,
        Dhall.Parser.Token,
        Dhall.Pretty,
        Dhall.Repl,
        Dhall.Tutorial,
        Dhall.TypeCheck
    if !flag(cross)
        Exposed-Modules:
            Dhall.TH
    Other-Modules:
        Dhall.Pretty.Internal,
        Dhall.Parser.Combinators,
        Dhall.Import.Types,
        Dhall.Eval,
        Dhall.Util,
        Paths_dhall
    if flag(with-http)
      Other-Modules:
        Dhall.Import.HTTP

    GHC-Options: -Wall -fwarn-incomplete-uni-patterns
    Default-Language: Haskell2010

Executable dhall
    Hs-Source-Dirs: dhall
    Main-Is: Main.hs
    Build-Depends: base, dhall
    GHC-Options: -Wall -rtsopts
    Default-Language: Haskell2010

Test-Suite tasty
    Type: exitcode-stdio-1.0
    Hs-Source-Dirs: tests
    Main-Is: Dhall/Test/Main.hs
    GHC-Options: -Wall
    Other-Modules:
        Dhall.Test.Dhall
        Dhall.Test.Diff
        Dhall.Test.Format
        Dhall.Test.Import
        Dhall.Test.Lint
        Dhall.Test.Normalization
        Dhall.Test.Parser
        Dhall.Test.QuickCheck
        Dhall.Test.Regression
        Dhall.Test.Tutorial
        Dhall.Test.TypeCheck
        Dhall.Test.TypeInference
        Dhall.Test.Util
    Build-Depends:
        base                      >= 4        && < 5   ,
        bytestring                               < 0.11,
        cborg                     >= 0.2.0.0  && < 0.3 ,
        containers                                     ,
        deepseq                   >= 1.2.0.1  && < 1.5 ,
        dhall                                          ,
        directory                                      ,
        filepath                                       ,
        foldl                                    < 1.5 ,
        megaparsec                                     ,
        prettyprinter                                  ,
        QuickCheck                >= 2.10     && < 2.14,
        quickcheck-instances      >= 0.3.12   && < 0.4 ,
        serialise                                      ,
        tasty                     >= 0.11.2   && < 1.3 ,
        tasty-hunit               >= 0.9.2    && < 0.11,
        tasty-quickcheck          >= 0.9.2    && < 0.11,
        text                      >= 0.11.1.0 && < 1.3 ,
        transformers                                   ,
        turtle                                   < 1.6 ,
        vector                    >= 0.11.0.0 && < 0.13
    Default-Language: Haskell2010

Test-Suite doctest
    Type: exitcode-stdio-1.0
    Hs-Source-Dirs: doctest
    Main-Is: Main.hs
    GHC-Options: -Wall
    Build-Depends:
        base                          ,
        directory                     ,
        filepath                < 1.5 ,
        mockery                 < 0.4 ,
        doctest   >= 0.7.0   && < 0.17
    Default-Language: Haskell2010
    -- `doctest` doesn't work with `MIN_VERSION` macros before GHC 8
    --
    --  See: https://ghc.haskell.org/trac/ghc/ticket/10970
    if impl(ghc < 8.0)
      Buildable: False

Benchmark dhall-parser
    Type: exitcode-stdio-1.0
    Hs-Source-Dirs: benchmark/parser
    Main-Is: Main.hs
    Build-Depends:
        base                      >= 4        && < 5  ,
        bytestring                                    ,
        containers                >= 0.5.0.0  && < 0.7,
        dhall                                         ,
        directory                                     ,
        gauge                     >= 0.2.3    && < 0.3,
        serialise                                     ,
        text                      >= 0.11.1.0 && < 1.3
    Default-Language: Haskell2010
    Other-Extensions:
        TypeApplications
    ghc-options: -rtsopts

Benchmark deep-nested-large-record
    Type: exitcode-stdio-1.0
    Hs-Source-Dirs: benchmark/deep-nested-large-record
    Main-Is: Main.hs
    Build-Depends:
        base                      >= 4        && < 5  ,
        containers                >= 0.5.0.0  && < 0.7,
        dhall                                         ,
        gauge                     >= 0.2.3    && < 0.3
    Default-Language: Haskell2010

<<<<<<< HEAD
Benchmark map-operations
    Type: exitcode-stdio-1.0
    Main-Is: Main.hs
    Hs-Source-Dirs: benchmark/map
    Build-Depends:
        base                      >= 4        && < 5  ,
        dhall                                         ,
        gauge                     >= 0.2.3    && < 0.3
=======
Benchmark dhall-command
    Type: exitcode-stdio-1.0
    Main-Is: Main.hs
    Hs-Source-Dirs: benchmark/dhall-command
    Build-Depends:
        base                      >= 4        && < 5  ,
        dhall
>>>>>>> 7647adba
    Default-Language: Haskell2010
    ghc-options: -rtsopts -O2<|MERGE_RESOLUTION|>--- conflicted
+++ resolved
@@ -606,25 +606,4 @@
         containers                >= 0.5.0.0  && < 0.7,
         dhall                                         ,
         gauge                     >= 0.2.3    && < 0.3
-    Default-Language: Haskell2010
-
-<<<<<<< HEAD
-Benchmark map-operations
-    Type: exitcode-stdio-1.0
-    Main-Is: Main.hs
-    Hs-Source-Dirs: benchmark/map
-    Build-Depends:
-        base                      >= 4        && < 5  ,
-        dhall                                         ,
-        gauge                     >= 0.2.3    && < 0.3
-=======
-Benchmark dhall-command
-    Type: exitcode-stdio-1.0
-    Main-Is: Main.hs
-    Hs-Source-Dirs: benchmark/dhall-command
-    Build-Depends:
-        base                      >= 4        && < 5  ,
-        dhall
->>>>>>> 7647adba
-    Default-Language: Haskell2010
-    ghc-options: -rtsopts -O2+    Default-Language: Haskell2010