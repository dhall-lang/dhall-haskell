{-# LANGUAGE CPP                 #-}
{-# LANGUAGE DeriveAnyClass      #-}
{-# LANGUAGE DeriveDataTypeable  #-}
{-# LANGUAGE NamedFieldPuns      #-}
{-# LANGUAGE OverloadedStrings   #-}
{-# LANGUAGE ScopedTypeVariables #-}
{-# LANGUAGE RankNTypes          #-}
{-# LANGUAGE RecordWildCards     #-}
{-# OPTIONS_GHC -Wall #-}

{-| Dhall lets you import external expressions located either in local files or
    hosted on network endpoints.

    To import a local file as an expression, just insert the path to the file,
    prepending a @./@ if the path is relative to the current directory.  For
    example, if you create a file named @id@ with the following contents:

    > $ cat id
    > λ(a : Type) → λ(x : a) → x

    Then you can use the file directly within a @dhall@ program just by
    referencing the file's path:

    > $ dhall
    > ./id Bool True
    > <Ctrl-D>
    > Bool
    >
    > True

    Imported expressions may contain imports of their own, too, which will
    continue to be resolved.  However, Dhall will prevent cyclic imports.  For
    example, if you had these two files:

    > $ cat foo
    > ./bar

    > $ cat bar
    > ./foo

    ... Dhall would throw the following exception if you tried to import @foo@:

    > $ dhall
    > ./foo
    > ^D
    > ↳ ./foo
    >   ↳ ./bar
    >
    > Cyclic import: ./foo

    You can also import expressions hosted on network endpoints.  Just use the
    URL

    > http://host[:port]/path

    The compiler expects the downloaded expressions to be in the same format
    as local files, specifically UTF8-encoded source code text.

    For example, if our @id@ expression were hosted at @http://example.com/id@,
    then we would embed the expression within our code using:

    > http://example.com/id

    You can also import expressions stored within environment variables using
    @env:NAME@, where @NAME@ is the name of the environment variable.  For
    example:

    > $ export FOO=1
    > $ export BAR='"Hi"'
    > $ export BAZ='λ(x : Bool) → x == False'
    > $ dhall <<< "{ foo = env:FOO , bar = env:BAR , baz = env:BAZ }"
    > { bar : Text, baz : ∀(x : Bool) → Bool, foo : Integer }
    >
    > { bar = "Hi", baz = λ(x : Bool) → x == False, foo = 1 }

    If you wish to import the raw contents of an impoert as @Text@ then add
    @as Text@ to the end of the import:

    > $ dhall <<< "http://example.com as Text"
    > Text
    >
    > "<!doctype html>\n<html>\n<head>\n    <title>Example Domain</title>\n\n    <meta
    >  charset=\"utf-8\" />\n    <meta http-equiv=\"Content-type\" content=\"text/html
    > ; charset=utf-8\" />\n    <meta name=\"viewport\" content=\"width=device-width,
    > initial-scale=1\" />\n    <style type=\"text/css\">\n    body {\n        backgro
    > und-color: #f0f0f2;\n        margin: 0;\n        padding: 0;\n        font-famil
    > y: \"Open Sans\", \"Helvetica Neue\", Helvetica, Arial, sans-serif;\n        \n
    >    }\n    div {\n        width: 600px;\n        margin: 5em auto;\n        paddi
    > ng: 50px;\n        background-color: #fff;\n        border-radius: 1em;\n    }\n
    >     a:link, a:visited {\n        color: #38488f;\n        text-decoration: none;
    > \n    }\n    @media (max-width: 700px) {\n        body {\n            background
    > -color: #fff;\n        }\n        div {\n            width: auto;\n            m
    > argin: 0 auto;\n            border-radius: 0;\n            padding: 1em;\n
    >   }\n    }\n    </style>    \n</head>\n\n<body>\n<div>\n    <h1>Example Domain</
    > h1>\n    <p>This domain is established to be used for illustrative examples in d
    > ocuments. You may use this\n    domain in examples without prior coordination or
    >  asking for permission.</p>\n    <p><a href=\"http://www.iana.org/domains/exampl
    > e\">More information...</a></p>\n</div>\n</body>\n</html>\n"
-}

module Dhall.Import (
    -- * Import
      loadWith
    , localToPath
    , hashExpression
    , hashExpressionToCode
    , writeExpressionToSemanticCache
    , assertNoImports
    , Status
    , Chained
    , chainedImport
    , chainedFromLocalHere
    , chainedChangeMode
    , emptyStatus
    , stack
    , cache
    , Depends(..)
    , graph
    , manager
    , standardVersion
    , normalizer
    , startingContext
    , chainImport
    , ImportSemantics
    , Cycle(..)
    , ReferentiallyOpaque(..)
    , Imported(..)
    , ImportResolutionDisabled(..)
    , PrettyHttpException(..)
    , MissingFile(..)
    , MissingEnvironmentVariable(..)
    , MissingImports(..)
    , HashMismatch(..)
    ) where

import Control.Applicative (Alternative(..))
import Codec.CBOR.Term (Term(..))
import Control.Exception (Exception, SomeException, toException)
import Control.Monad (guard)
import Control.Monad.Catch (throwM, MonadCatch(catch), handle)
import Control.Monad.IO.Class (MonadIO(..))
import Control.Monad.Trans.Class (lift)
import Control.Monad.Trans.State.Strict (StateT)
import Crypto.Hash (SHA256)
import Data.List.NonEmpty (NonEmpty(..))
import Data.Semigroup (Semigroup(..))
import Data.Text (Text)
#if MIN_VERSION_base(4,8,0)
#else
import Data.Traversable (traverse)
#endif
import Data.Typeable (Typeable)
import System.FilePath ((</>))
import Dhall.Binary (StandardVersion(..))
import Dhall.Core
    ( Expr(..)
    , Binding(..)
    , Chunks(..)
    , Directory(..)
    , File(..)
    , FilePrefix(..)
    , ImportHashed(..)
    , ImportType(..)
    , ImportMode(..)
    , Import(..)
    , URL(..)
    )
#ifdef MIN_VERSION_http_client
import Dhall.Import.HTTP
#endif
import Dhall.Import.Types

import Dhall.Parser (Parser(..), ParseError(..), Src(..), SourcedException(..))
import Dhall.TypeCheck (X(..))
import Lens.Family.State.Strict (zoom)

import qualified Codec.Serialise
import qualified Control.Monad.Trans.Maybe        as Maybe
import qualified Control.Monad.Trans.State.Strict as State
import qualified Crypto.Hash
import qualified Data.ByteString
import qualified Data.ByteString.Lazy
import qualified Data.CaseInsensitive
import qualified Data.Foldable
import qualified Data.List.NonEmpty               as NonEmpty
import qualified Data.Map.Strict                  as Map
import qualified Data.Text.Encoding
import qualified Data.Text                        as Text
import qualified Data.Text.IO
import qualified Dhall.Binary
import qualified Dhall.Core
import qualified Dhall.Map
import qualified Dhall.Parser
import qualified Dhall.Pretty.Internal
import qualified Dhall.TypeCheck
import qualified System.Environment
import qualified System.Directory                 as Directory
import qualified System.FilePath                  as FilePath
import qualified Text.Megaparsec
import qualified Text.Parser.Combinators
import qualified Text.Parser.Token

-- | An import failed because of a cycle in the import graph
newtype Cycle = Cycle
    { cyclicImport :: Import  -- ^ The offending cyclic import
    }
  deriving (Typeable)

instance Exception Cycle

instance Show Cycle where
    show (Cycle import_) =
        "\nCyclic import: " ++ Dhall.Pretty.Internal.prettyToString import_

{-| Dhall tries to ensure that all expressions hosted on network endpoints are
    weakly referentially transparent, meaning roughly that any two clients will
    compile the exact same result given the same URL.

    To be precise, a strong interpretaton of referential transparency means that
    if you compiled a URL you could replace the expression hosted at that URL
    with the compiled result.  Let's call this \"static linking\".  Dhall (very
    intentionally) does not satisfy this stronger interpretation of referential
    transparency since \"statically linking\" an expression (i.e. permanently
    resolving all imports) means that the expression will no longer update if
    its dependencies change.

    In general, either interpretation of referential transparency is not
    enforceable in a networked context since one can easily violate referential
    transparency with a custom DNS, but Dhall can still try to guard against
    common unintentional violations.  To do this, Dhall enforces that a
    non-local import may not reference a local import.

    Local imports are defined as:

    * A file

    * A URL with a host of @localhost@ or @127.0.0.1@

    All other imports are defined to be non-local
-}
newtype ReferentiallyOpaque = ReferentiallyOpaque
    { opaqueImport :: Import  -- ^ The offending opaque import
    } deriving (Typeable)

instance Exception ReferentiallyOpaque

instance Show ReferentiallyOpaque where
    show (ReferentiallyOpaque import_) =
        "\nReferentially opaque import: " ++ Dhall.Pretty.Internal.prettyToString import_

-- | Extend another exception with the current import stack
data Imported e = Imported
    { importStack :: NonEmpty Chained  -- ^ Imports resolved so far, in reverse order
    , nested      :: e                 -- ^ The nested exception
    } deriving (Typeable)

instance Exception e => Exception (Imported e)

instance Show e => Show (Imported e) where
    show (Imported canonicalizedImports e) =
           concat (zipWith indent [0..] toDisplay)
        ++ "\n"
        ++ show e
      where
        indent n import_ =
            "\n" ++ replicate (2 * n) ' ' ++ "↳ " ++ Dhall.Pretty.Internal.prettyToString import_

        canonical = NonEmpty.toList canonicalizedImports

        -- Tthe final (outermost) import is fake to establish the base
        -- directory. Also, we need outermost-first.
        toDisplay = drop 1 (reverse canonical)

-- | Exception thrown when an imported file is missing
data MissingFile = MissingFile FilePath
    deriving (Typeable)

instance Exception MissingFile

instance Show MissingFile where
    show (MissingFile path) =
            "\n"
        <>  "\ESC[1;31mError\ESC[0m: Missing file "
        <>  path

-- | Exception thrown when an environment variable is missing
newtype MissingEnvironmentVariable = MissingEnvironmentVariable { name :: Text }
    deriving (Typeable)

instance Exception MissingEnvironmentVariable

instance Show MissingEnvironmentVariable where
    show (MissingEnvironmentVariable {..}) =
            "\n"
        <>  "\ESC[1;31mError\ESC[0m: Missing environment variable\n"
        <>  "\n"
        <>  "↳ " <> Text.unpack name

-- | List of Exceptions we encounter while resolving Import Alternatives
newtype MissingImports = MissingImports [SomeException]

instance Exception MissingImports

instance Show MissingImports where
    show (MissingImports []) =
            "\n"
        <>  "\ESC[1;31mError\ESC[0m: No valid imports"
    show (MissingImports [e]) = show e
    show (MissingImports es) =
            "\n"
        <>  "\ESC[1;31mError\ESC[0m: Failed to resolve imports. Error list:"
        <>  "\n"
        <>  concatMap (\e -> "\n" <> show e <> "\n") es

throwMissingImport :: (MonadCatch m, Exception e) => e -> m a
throwMissingImport e = throwM (MissingImports [toException e])

-- | Exception thrown when a HTTP url is imported but dhall was built without
-- the @with-http@ Cabal flag.
data CannotImportHTTPURL =
    CannotImportHTTPURL
        String
        (Maybe [HTTPHeader])
    deriving (Typeable)

instance Exception CannotImportHTTPURL

instance Show CannotImportHTTPURL where
    show (CannotImportHTTPURL url _mheaders) =
            "\n"
        <>  "\ESC[1;31mError\ESC[0m: Cannot import HTTP URL.\n"
        <>  "\n"
        <>  "Dhall was compiled without the 'with-http' flag.\n"
        <>  "\n"
        <>  "The requested URL was: "
        <>  url
        <>  "\n"

{-|
> canonicalize . canonicalize = canonicalize

> canonicalize (a <> b) = canonicalize (canonicalize a <> canonicalize b)
-}
class Semigroup path => Canonicalize path where
    canonicalize :: path -> path

-- |
-- >>> canonicalize (Directory {components = ["..",".."]})
-- Directory {components = ["..",".."]}
instance Canonicalize Directory where
    canonicalize (Directory []) = Directory []

    canonicalize (Directory ("." : components₀)) =
        canonicalize (Directory components₀)

    canonicalize (Directory (".." : components₀)) =
        case canonicalize (Directory components₀) of
            Directory [] ->
                Directory [ ".." ]
            Directory (".." : components₁) ->
                Directory (".." : ".." : components₁)
            Directory (_    : components₁) ->
                Directory components₁

    canonicalize (Directory (component : components₀)) =
        Directory (component : components₁)
      where
        Directory components₁ = canonicalize (Directory components₀)

instance Canonicalize File where
    canonicalize (File { directory, .. }) =
        File { directory = canonicalize directory, .. }

instance Canonicalize ImportType where
    canonicalize (Local prefix file) =
        Local prefix (canonicalize file)

    canonicalize (Remote (URL {..})) =
        Remote (URL { path = canonicalize path, headers = fmap (fmap canonicalize) headers, ..})

    canonicalize (Env name) =
        Env name

    canonicalize Missing =
        Missing

instance Canonicalize ImportHashed where
    canonicalize (ImportHashed hash importType) =
        ImportHashed hash (canonicalize importType)

instance Canonicalize Import where
    canonicalize (Import importHashed importMode) =
        Import (canonicalize importHashed) importMode

-- Given a well-typed (of type `List { header : Text, value Text }` or
-- `List { mapKey : Text, mapValue Text }`) headers expressions in normal form
-- construct the corresponding binary http headers.
toHeaders :: Expr s a -> Maybe [HTTPHeader]
toHeaders (ListLit _ hs) = do
    hs' <- mapM toHeader hs
    return (Data.Foldable.toList hs')
toHeaders _ = do
    empty

toHeader :: Expr s a -> Maybe HTTPHeader
toHeader (RecordLit m) = do
    TextLit (Chunks [] keyText  ) <-
        Dhall.Map.lookup "header" m <|> Dhall.Map.lookup "mapKey" m
    TextLit (Chunks [] valueText) <-
        Dhall.Map.lookup "value" m <|> Dhall.Map.lookup "mapValue" m
    let keyBytes   = Data.Text.Encoding.encodeUtf8 keyText
    let valueBytes = Data.Text.Encoding.encodeUtf8 valueText
    return (Data.CaseInsensitive.mk keyBytes, valueBytes)
toHeader _ = do
    empty


-- | Exception thrown when an integrity check fails
data HashMismatch = HashMismatch
    { expectedHash :: Crypto.Hash.Digest SHA256
    , actualHash   :: Crypto.Hash.Digest SHA256
    } deriving (Typeable)

instance Exception HashMismatch

instance Show HashMismatch where
    show (HashMismatch {..}) =
            "\n"
        <>  "\ESC[1;31mError\ESC[0m: Import integrity check failed\n"
        <>  "\n"
        <>  "Expected hash:\n"
        <>  "\n"
        <>  "↳ " <> show expectedHash <> "\n"
        <>  "\n"
        <>  "Actual hash:\n"
        <>  "\n"
        <>  "↳ " <> show actualHash <> "\n"

-- | Construct the file path corresponding to a local import. If the import is
--   _relative_ then the resulting path is also relative.
localToPath :: MonadIO io => FilePrefix -> File -> io FilePath
localToPath prefix file_ = liftIO $ do
    let File {..} = file_

    let Directory {..} = directory

    prefixPath <- case prefix of
        Home -> do
            Directory.getHomeDirectory

        Absolute -> do
            return "/"

        Parent -> do
            return ".."

        Here -> do
            return "."

    let cs = map Text.unpack (file : components)

    let cons component dir = dir </> component

    return (foldr cons prefixPath cs)

-- | Given a `Local` import construct the corresponding unhashed `Chained`
--   import (interpreting relative path as relative to the current directory).
chainedFromLocalHere :: FilePrefix -> File -> ImportMode -> Chained
chainedFromLocalHere prefix file mode = Chained $
     Import (ImportHashed Nothing (Local prefix (canonicalize file))) mode

-- | Adjust the import mode of a chained import
chainedChangeMode :: ImportMode -> Chained -> Chained
chainedChangeMode mode (Chained (Import importHashed _)) =
    Chained (Import importHashed mode)

-- Chain imports, also typecheck and normalize headers if applicable.
chainImport :: Chained -> Import -> StateT Status IO Chained
chainImport (Chained parent) child@(Import importHashed@(ImportHashed _ (Remote url)) _) = do
    url' <- normalizeHeaders url
    let child' = child { importHashed = importHashed { importType = Remote url' } }
    return (Chained (canonicalize (parent <> child')))

chainImport (Chained parent) child =
    return (Chained (canonicalize (parent <> child)))

-- | Load an import, resulting in a fully resolved, type-checked and normalised
--   expression. @loadImport@ handles the 'hot' cache in @Status@ and defers to
--   `loadImportWithSemanticCache` for imports that aren't in the @Status@ cache
--   already.
loadImport :: Chained -> StateT Status IO ImportSemantics
loadImport import_ = do
    Status {..} <- State.get
    case Map.lookup import_ _cache of
        Just importSemantics -> return importSemantics
        Nothing -> do
            importSemantics <- loadImportWithSemanticCache import_
            zoom cache (State.modify (Map.insert import_ importSemantics))
            return importSemantics

-- | Load an import from the 'semantic cache'. Defers to
--   `loadImportWithSemisemanticCache` for imports that aren't frozen (and
--   therefore not cached semantically), as well as those that aren't cached yet.
loadImportWithSemanticCache :: Chained -> StateT Status IO ImportSemantics
loadImportWithSemanticCache
  import_@(Chained (Import (ImportHashed Nothing _) _)) = do
    loadImportWithSemisemanticCache import_

loadImportWithSemanticCache
  import_@(Chained (Import (ImportHashed (Just semanticHash) _) _)) = do
    Status { .. } <- State.get
    mCached <- liftIO $ fetchFromSemanticCache semanticHash

    case mCached of
        Just bytesStrict -> do
            let actualHash = Crypto.Hash.hash bytesStrict
            if semanticHash == actualHash
                then return ()
                else do
                    Status { _stack } <- State.get
                    throwMissingImport (Imported _stack (HashMismatch {expectedHash = semanticHash, ..}))

            let bytesLazy = Data.ByteString.Lazy.fromStrict bytesStrict
            term <- case Codec.Serialise.deserialiseOrFail bytesLazy of
                Left err -> throwMissingImport (Imported _stack err)
                Right t -> return t
            importSemantics <- case Dhall.Binary.decodeExpression term of
                Left err -> throwMissingImport (Imported _stack err)
                Right sem -> return sem

            return (ImportSemantics {..})

        Nothing -> do
            ImportSemantics { importSemantics } <- loadImportWithSemisemanticCache import_

            let variants = map (\version -> encodeExpression version importSemantics)
                                [ minBound .. maxBound ]
            case Data.Foldable.find ((== semanticHash). Crypto.Hash.hash) variants of
                Just bytes -> liftIO $ writeToSemanticCache semanticHash bytes
                Nothing -> do
                    let expectedHash = semanticHash
                    Status { _standardVersion, _stack } <- State.get
                    let actualHash = hashExpression _standardVersion importSemantics
                    throwMissingImport (Imported _stack (HashMismatch {..}))

            return (ImportSemantics {..})

-- Fetch encoded normal form from "semantic cache"
fetchFromSemanticCache :: Crypto.Hash.Digest SHA256 -> IO (Maybe Data.ByteString.ByteString)
fetchFromSemanticCache expectedHash = Maybe.runMaybeT $ do
    cacheFile <- getCacheFile "dhall" expectedHash
    True <- liftIO (Directory.doesFileExist cacheFile)
    liftIO (Data.ByteString.readFile cacheFile)

-- | Ensure that the given expression is present in the semantic cache. The
--   given expression should be alpha-beta-normal.
writeExpressionToSemanticCache :: Expr Src X -> IO ()
writeExpressionToSemanticCache expression = writeToSemanticCache hash bytes
  where
    bytes = encodeExpression Dhall.Binary.defaultStandardVersion expression
    hash = Crypto.Hash.hash bytes

writeToSemanticCache :: Crypto.Hash.Digest SHA256 -> Data.ByteString.ByteString -> IO ()
writeToSemanticCache hash bytes = do
    _ <- Maybe.runMaybeT $ do
        cacheFile <- getCacheFile "dhall" hash
        liftIO (Data.ByteString.writeFile cacheFile bytes)
    return ()

-- Check the "semi-semantic" disk cache, otherwise typecheck and normalise from
-- scratch.
loadImportWithSemisemanticCache
  :: Chained -> StateT Status IO ImportSemantics
loadImportWithSemisemanticCache (Chained (Import (ImportHashed _ importType) Code)) = do
    text <- fetchFresh importType
    Status {..} <- State.get

    path <- case importType of
        Local prefix file -> liftIO $ do
            path <- localToPath prefix file
            absolutePath <- Directory.makeAbsolute path
            return absolutePath
        Remote url -> return $ Text.unpack (renderURL url)
        Env env -> return $ Text.unpack env
        Missing -> throwM (MissingImports [])

    let parser = unParser $ do
            Text.Parser.Token.whiteSpace
            r <- Dhall.Parser.expr
            Text.Parser.Combinators.eof
            return r

    parsedImport <- case Text.Megaparsec.parse parser path text of
        Left  errInfo -> do
            throwMissingImport (Imported _stack (ParseError errInfo text))
        Right expr    -> return expr

    resolvedExpr <- loadWith parsedImport  -- we load imports recursively here

    -- Check the semi-semantic cache. See
    -- https://github.com/dhall-lang/dhall-haskell/issues/1098 for the reasoning
    -- behind semi-semantic caching.
    let semisemanticHash = computeSemisemanticHash resolvedExpr
    mCached <- lift $ fetchFromSemisemanticCache semisemanticHash

    importSemantics <- case mCached of
        Just bytesStrict -> do
            let bytesLazy = Data.ByteString.Lazy.fromStrict bytesStrict
            term <- Dhall.Core.throws (Codec.Serialise.deserialiseOrFail bytesLazy)
            importSemantics <- Dhall.Core.throws (Dhall.Binary.decodeExpression term)

            return importSemantics

        Nothing -> do
            betaNormal <- case Dhall.TypeCheck.typeWith _startingContext resolvedExpr of
                Left err -> throwM (Imported _stack err)
                Right _ -> return (Dhall.Core.normalizeWith _normalizer resolvedExpr)

            let alphaBetaNormal = Dhall.Core.alphaNormalize betaNormal

            let bytes = encodeExpression _standardVersion alphaBetaNormal
            lift $ writeToSemisemanticCache semisemanticHash bytes

<<<<<<< HEAD
=======
    importSemantics <- case Dhall.TypeCheck.typeWith _startingContext loadedExpr of
        Left  err -> throwMissingImport (Imported _stack err)
        Right _   -> do
            let betaNormal = Dhall.Core.normalizeWith _normalizer loadedExpr
                alphaBetaNormal = Dhall.Core.alphaNormalize betaNormal
>>>>>>> d93c01df
            return alphaBetaNormal

    return (ImportSemantics {..})

-- `as Text` imports aren't cached since they are well-typed and normal by
-- construction
loadImportWithSemisemanticCache (Chained (Import (ImportHashed _ importType) RawText)) = do
    text <- fetchFresh importType

    -- importSemantics is alpha-beta-normal by construction!
    let importSemantics = TextLit (Chunks [] text)
    return (ImportSemantics {..})

-- `as Location` imports aren't cached since they are well-typed and normal by
-- construction
loadImportWithSemisemanticCache (Chained (Import (ImportHashed _ importType) Location)) = do
    let locationType = Union $ Dhall.Map.fromList
            [ ("Environment", Just Text)
            , ("Remote", Just Text)
            , ("Local", Just Text)
            , ("Missing", Nothing)
            ]

    -- importSemantics is alpha-beta-normal by construction!
    let importSemantics = case importType of
            Missing -> Field locationType "Missing"
            local@(Local _ _) ->
                App (Field locationType "Local")
                  (TextLit (Chunks [] (Dhall.Pretty.Internal.pretty local)))
            remote@(Remote _) ->
                App (Field locationType "Remote")
                  (TextLit (Chunks [] (Dhall.Pretty.Internal.pretty remote)))
            Env env ->
                App (Field locationType "Environment")
                  (TextLit (Chunks [] (Dhall.Pretty.Internal.pretty env)))

    return (ImportSemantics {..})

-- The semi-semantic hash of an expression is computed from the fully resolved
-- AST (without normalising or type-checking it first). See
-- https://github.com/dhall-lang/dhall-haskell/issues/1098 for further
-- discussion.
computeSemisemanticHash :: Expr Src X -> Crypto.Hash.Digest Crypto.Hash.SHA256
computeSemisemanticHash resolvedExpr =
    hashExpression Dhall.Binary.defaultStandardVersion resolvedExpr

-- Fetch encoded normal form from "semi-semantic cache"
fetchFromSemisemanticCache :: Crypto.Hash.Digest SHA256 -> IO (Maybe Data.ByteString.ByteString)
fetchFromSemisemanticCache semisemanticHash = Maybe.runMaybeT $ do
    cacheFile <- getCacheFile "dhall-haskell" semisemanticHash
    True <- liftIO (Directory.doesFileExist cacheFile)
    liftIO (Data.ByteString.readFile cacheFile)

writeToSemisemanticCache :: Crypto.Hash.Digest SHA256 -> Data.ByteString.ByteString -> IO ()
writeToSemisemanticCache semisemanticHash bytes = do
    _ <- Maybe.runMaybeT $ do
        cacheFile <- getCacheFile "dhall-haskell" semisemanticHash
        liftIO (Data.ByteString.writeFile cacheFile bytes)
    return ()

-- Fetch source code directly from disk/network
fetchFresh :: ImportType -> StateT Status IO Text
fetchFresh (Local prefix file) = do
    Status { _stack } <- State.get
    path <- liftIO $ localToPath prefix file
    exists <- liftIO $ Directory.doesFileExist path
    if exists
        then liftIO $ Data.Text.IO.readFile path
        else throwMissingImport (Imported _stack (MissingFile path))

fetchFresh (Remote (url@URL { headers = maybeHeadersExpression })) = do
#ifdef MIN_VERSION_http_client
    let maybeHeaders = foldMap toHeaders maybeHeadersExpression
    fetchFromHttpUrl url maybeHeaders
#else
    let urlString = Text.unpack (Dhall.Core.pretty url)
    Status { _stack } <- State.get
    throwMissingImport (Imported _stack (CannotImportHTTPURL urlString mheaders))
#endif

fetchFresh (Env env) = do
    Status { _stack } <- State.get
    x <- liftIO $ System.Environment.lookupEnv (Text.unpack env)
    case x of
        Just string -> do
            return (Text.pack string)
        Nothing -> do
                throwMissingImport (Imported _stack (MissingEnvironmentVariable env))

fetchFresh Missing = throwM (MissingImports [])

getCacheFile
    :: (Alternative m, MonadIO m) => FilePath -> Crypto.Hash.Digest SHA256 -> m FilePath
getCacheFile cacheName hash = do
    let assertDirectory directory = do
            let private = transform Directory.emptyPermissions
                  where
                    transform =
                            Directory.setOwnerReadable   True
                        .   Directory.setOwnerWritable   True
                        .   Directory.setOwnerSearchable True

            let accessible path =
                       Directory.readable   path
                    && Directory.writable   path
                    && Directory.searchable path

            directoryExists <- liftIO (Directory.doesDirectoryExist directory)

            if directoryExists
                then do
                    permissions <- liftIO (Directory.getPermissions directory)

                    guard (accessible permissions)

                else do
                    assertDirectory (FilePath.takeDirectory directory)

                    liftIO (Directory.createDirectory directory)

                    liftIO (Directory.setPermissions directory private)

    cacheDirectory <- getCacheDirectory

    assertDirectory (cacheDirectory </> cacheName)

    let cacheFile = (cacheDirectory </> cacheName) </> ("1220" <> show hash)

    return cacheFile

getCacheDirectory :: (Alternative m, MonadIO m) => m FilePath
getCacheDirectory = alternative₀ <|> alternative₁
  where
    alternative₀ = do
        maybeXDGCacheHome <- do
          liftIO (System.Environment.lookupEnv "XDG_CACHE_HOME")

        case maybeXDGCacheHome of
            Just xdgCacheHome -> return xdgCacheHome
            Nothing           -> empty

    alternative₁ = do
        maybeHomeDirectory <- liftIO (System.Environment.lookupEnv "HOME")

        case maybeHomeDirectory of
            Just homeDirectory -> return (homeDirectory </> ".cache")
            Nothing            -> empty

-- If the URL contains headers typecheck them and replace them with their normal
-- forms.
normalizeHeaders :: URL -> StateT Status IO URL
normalizeHeaders url@URL { headers = Just headersExpression } = do
    Status { _stack } <- State.get
    loadedExpr <- loadWith headersExpression

    let go key₀ key₁ = do
            let expected :: Expr Src X
                expected =
                    App List
                        ( Record
                            ( Dhall.Map.fromList
                                [ (key₀, Text), (key₁, Text) ]
                            )
                        )

            let suffix_ = Dhall.Pretty.Internal.prettyToStrictText expected
            let annot = case loadedExpr of
                    Note (Src begin end bytes) _ ->
                        Note (Src begin end bytes') (Annot loadedExpr expected)
                      where
                        bytes' = bytes <> " : " <> suffix_
                    _ ->
                        Annot loadedExpr expected

            _ <- case (Dhall.TypeCheck.typeOf annot) of
                Left err -> throwMissingImport (Imported _stack err)
                Right _ -> return ()

            return (Dhall.Core.normalize loadedExpr)

    let handler₀ (e :: SomeException) = do
            {- Try to typecheck using the preferred @mapKey@/@mapValue@ fields
               and fall back to @header@/@value@ if that fails. However, if
               @header@/@value@ still fails then re-throw the original exception
               for @mapKey@ / @mapValue@. -}
            let handler₁ (_ :: SomeException) =
                    throwMissingImport (Imported _stack e)

            handle handler₁ (go "header" "value")

    headersExpression' <-
        handle handler₀ (go "mapKey" "mapValue")

    return url { headers = Just (fmap absurd headersExpression') }

normalizeHeaders url = return url

{-| Generalized version of `load`

    You can configure the desired behavior through the initial `Status` that you
    supply
-}
loadWith :: Expr Src Import -> StateT Status IO (Expr Src X)
loadWith expr₀ = case expr₀ of
  Embed import₀ -> do
    Status {..} <- State.get

    let parent = NonEmpty.head _stack

    child <- chainImport parent import₀

    let local (Chained (Import (ImportHashed _ (Remote  {})) _)) = False
        local (Chained (Import (ImportHashed _ (Local   {})) _)) = True
        local (Chained (Import (ImportHashed _ (Env     {})) _)) = True
        local (Chained (Import (ImportHashed _ (Missing {})) _)) = True

    let referentiallySane = not (local child) || local parent

    if referentiallySane
        then return ()
        else throwMissingImport (Imported _stack (ReferentiallyOpaque import₀))

    let _stack' = NonEmpty.cons child _stack

    if child `elem` _stack
        then throwMissingImport (Imported _stack (Cycle import₀))
        else return ()

    zoom graph . State.modify $
        -- Add the edge `parent -> child` to the import graph
        \edges -> Depends parent child : edges

    let stackWithChild = NonEmpty.cons child _stack

    zoom stack (State.put stackWithChild)
    ImportSemantics {..} <- loadImport child
    zoom stack (State.put _stack)

    return importSemantics

  ImportAlt a b -> loadWith a `catch` handler₀
    where
      handler₀ (SourcedException (Src begin _ text₀) (MissingImports es₀)) =
          loadWith b `catch` handler₁
        where
          handler₁ (SourcedException (Src _ end text₁) (MissingImports es₁)) =
              throwM (SourcedException (Src begin end text₂) (MissingImports (es₀ ++ es₁)))
            where
              text₂ = text₀ <> " ? " <> text₁

  Const a              -> pure (Const a)
  Var a                -> pure (Var a)
  Lam a b c            -> Lam <$> pure a <*> loadWith b <*> loadWith c
  Pi a b c             -> Pi <$> pure a <*> loadWith b <*> loadWith c
  App a b              -> App <$> loadWith a <*> loadWith b
  Let as b             -> Let <$> traverse f as <*> loadWith b
    where
      f (Binding c d e) = Binding c <$> traverse loadWith d <*> loadWith e
  Annot a b            -> Annot <$> loadWith a <*> loadWith b
  Bool                 -> pure Bool
  BoolLit a            -> pure (BoolLit a)
  BoolAnd a b          -> BoolAnd <$> loadWith a <*> loadWith b
  BoolOr a b           -> BoolOr <$> loadWith a <*> loadWith b
  BoolEQ a b           -> BoolEQ <$> loadWith a <*> loadWith b
  BoolNE a b           -> BoolNE <$> loadWith a <*> loadWith b
  BoolIf a b c         -> BoolIf <$> loadWith a <*> loadWith b <*> loadWith c
  Natural              -> pure Natural
  NaturalLit a         -> pure (NaturalLit a)
  NaturalFold          -> pure NaturalFold
  NaturalBuild         -> pure NaturalBuild
  NaturalIsZero        -> pure NaturalIsZero
  NaturalEven          -> pure NaturalEven
  NaturalOdd           -> pure NaturalOdd
  NaturalToInteger     -> pure NaturalToInteger
  NaturalShow          -> pure NaturalShow
  NaturalPlus a b      -> NaturalPlus <$> loadWith a <*> loadWith b
  NaturalTimes a b     -> NaturalTimes <$> loadWith a <*> loadWith b
  Integer              -> pure Integer
  IntegerLit a         -> pure (IntegerLit a)
  IntegerShow          -> pure IntegerShow
  IntegerToDouble      -> pure IntegerToDouble
  Double               -> pure Double
  DoubleLit a          -> pure (DoubleLit a)
  DoubleShow           -> pure DoubleShow
  Text                 -> pure Text
  TextLit (Chunks a b) -> fmap TextLit (Chunks <$> mapM (mapM loadWith) a <*> pure b)
  TextAppend a b       -> TextAppend <$> loadWith a <*> loadWith b
  TextShow             -> pure TextShow
  List                 -> pure List
  ListLit a b          -> ListLit <$> mapM loadWith a <*> mapM loadWith b
  ListAppend a b       -> ListAppend <$> loadWith a <*> loadWith b
  ListBuild            -> pure ListBuild
  ListFold             -> pure ListFold
  ListLength           -> pure ListLength
  ListHead             -> pure ListHead
  ListLast             -> pure ListLast
  ListIndexed          -> pure ListIndexed
  ListReverse          -> pure ListReverse
  Optional             -> pure Optional
  None                 -> pure None
  Some a               -> Some <$> loadWith a
  OptionalFold         -> pure OptionalFold
  OptionalBuild        -> pure OptionalBuild
  Record a             -> Record <$> mapM loadWith a
  RecordLit a          -> RecordLit <$> mapM loadWith a
  Union a              -> Union <$> mapM (mapM loadWith) a
  UnionLit a b c       -> UnionLit <$> pure a <*> loadWith b <*> mapM (mapM loadWith) c
  Combine a b          -> Combine <$> loadWith a <*> loadWith b
  CombineTypes a b     -> CombineTypes <$> loadWith a <*> loadWith b
  Prefer a b           -> Prefer <$> loadWith a <*> loadWith b
  Merge a b c          -> Merge <$> loadWith a <*> loadWith b <*> mapM loadWith c
  ToMap a b            -> ToMap <$> loadWith a <*> mapM loadWith b
  Field a b            -> Field <$> loadWith a <*> pure b
  Project a b          -> Project <$> loadWith a <*> mapM loadWith b
  Note a b             -> do
      let handler e = throwM (SourcedException a (e :: MissingImports))

      (Note <$> pure a <*> loadWith b) `catch` handler

encodeExpression
    :: forall s
    .  StandardVersion
    -- ^ `Nothing` means to encode without the version tag
    -> Expr s X
    -> Data.ByteString.ByteString
encodeExpression _standardVersion expression = bytesStrict
  where
    intermediateExpression :: Expr s Import
    intermediateExpression = fmap absurd expression

    term :: Term
    term = Dhall.Binary.encodeExpression intermediateExpression

    taggedTerm :: Term
    taggedTerm =
        case _standardVersion of
            NoVersion -> term
            s         -> TList [ TString v, term ]
              where
                v = Dhall.Binary.renderStandardVersion s

    bytesLazy = Codec.Serialise.serialise taggedTerm

    bytesStrict = Data.ByteString.Lazy.toStrict bytesLazy

-- | Hash a fully resolved expression
hashExpression
    :: StandardVersion -> Expr s X -> (Crypto.Hash.Digest SHA256)
hashExpression _standardVersion expression =
    Crypto.Hash.hash (encodeExpression _standardVersion expression)

{-| Convenience utility to hash a fully resolved expression and return the
    base-16 encoded hash with the @sha256:@ prefix

    In other words, the output of this function can be pasted into Dhall
    source code to add an integrity check to an import
-}
hashExpressionToCode :: StandardVersion -> Expr s X -> Text
hashExpressionToCode _standardVersion expr =
    "sha256:" <> Text.pack (show (hashExpression _standardVersion expr))

-- | A call to `assertNoImports` failed because there was at least one import
data ImportResolutionDisabled = ImportResolutionDisabled deriving (Exception)

instance Show ImportResolutionDisabled where
    show _ = "\nImport resolution is disabled"

-- | Assert than an expression is import-free
assertNoImports :: MonadIO io => Expr Src Import -> io (Expr Src X)
assertNoImports expression =
    Dhall.Core.throws (traverse (\_ -> Left ImportResolutionDisabled) expression)<|MERGE_RESOLUTION|>--- conflicted
+++ resolved
@@ -606,14 +606,20 @@
     importSemantics <- case mCached of
         Just bytesStrict -> do
             let bytesLazy = Data.ByteString.Lazy.fromStrict bytesStrict
-            term <- Dhall.Core.throws (Codec.Serialise.deserialiseOrFail bytesLazy)
-            importSemantics <- Dhall.Core.throws (Dhall.Binary.decodeExpression term)
+
+            term <- case Codec.Serialise.deserialiseOrFail bytesLazy of
+                Left err -> throwMissingImport (Imported _stack err)
+                Right t -> return t
+
+            importSemantics <- case Dhall.Binary.decodeExpression term of
+                Left err -> throwMissingImport (Imported _stack err)
+                Right sem -> return sem
 
             return importSemantics
 
         Nothing -> do
             betaNormal <- case Dhall.TypeCheck.typeWith _startingContext resolvedExpr of
-                Left err -> throwM (Imported _stack err)
+                Left  err -> throwMissingImport (Imported _stack err)
                 Right _ -> return (Dhall.Core.normalizeWith _normalizer resolvedExpr)
 
             let alphaBetaNormal = Dhall.Core.alphaNormalize betaNormal
@@ -621,14 +627,6 @@
             let bytes = encodeExpression _standardVersion alphaBetaNormal
             lift $ writeToSemisemanticCache semisemanticHash bytes
 
-<<<<<<< HEAD
-=======
-    importSemantics <- case Dhall.TypeCheck.typeWith _startingContext loadedExpr of
-        Left  err -> throwMissingImport (Imported _stack err)
-        Right _   -> do
-            let betaNormal = Dhall.Core.normalizeWith _normalizer loadedExpr
-                alphaBetaNormal = Dhall.Core.alphaNormalize betaNormal
->>>>>>> d93c01df
             return alphaBetaNormal
 
     return (ImportSemantics {..})
