--- conflicted
+++ resolved
@@ -72,198 +72,5 @@
 rewriteOf :: ASetter a b a b -> (b -> Maybe a) -> a -> b
 rewriteOf l f = go where go = transformOf l (\x -> maybe x go (f x))
 
-
-<<<<<<< HEAD
-    loop (Annot a b) =
-        Annot a' b'
-      where
-        a' = loop a
-        b' = loop b
-    loop Bool =
-        Bool
-    loop (BoolLit a) =
-        BoolLit a
-    loop (BoolAnd a b) =
-        BoolAnd a' b'
-      where
-        a' = loop a
-        b' = loop b
-    loop (BoolOr a b) =
-        BoolOr a' b'
-      where
-        a' = loop a
-        b' = loop b
-    loop (BoolEQ a b) =
-        BoolEQ a' b'
-      where
-        a' = loop a
-        b' = loop b
-    loop (BoolNE a b) =
-        BoolNE a' b'
-      where
-        a' = loop a
-        b' = loop b
-    loop (BoolIf a b c) =
-        BoolIf a' b' c'
-      where
-        a' = loop a
-        b' = loop b
-        c' = loop c
-    loop Natural =
-        Natural
-    loop (NaturalLit a) =
-        NaturalLit a
-    loop NaturalFold =
-        NaturalFold
-    loop NaturalBuild =
-        NaturalBuild
-    loop NaturalIsZero =
-        NaturalIsZero
-    loop NaturalEven =
-        NaturalEven
-    loop NaturalOdd =
-        NaturalOdd
-    loop NaturalToInteger =
-        NaturalToInteger
-    loop NaturalShow =
-        NaturalShow
-    loop (NaturalPlus a b) =
-        NaturalPlus a' b'
-      where
-        a' = loop a
-        b' = loop b
-    loop (NaturalTimes a b) =
-        NaturalTimes a' b'
-      where
-        a' = loop a
-        b' = loop b
-    loop Integer =
-        Integer
-    loop (IntegerLit a) =
-        IntegerLit a
-    loop IntegerShow =
-        IntegerShow
-    loop IntegerToDouble =
-        IntegerToDouble
-    loop Double =
-        Double
-    loop (DoubleLit a) =
-        DoubleLit a
-    loop DoubleShow =
-        DoubleShow
-    loop Text =
-        Text
-    loop (TextLit (Chunks a b)) =
-        TextLit (Chunks a' b)
-      where
-        a' = fmap (fmap loop) a
-    loop (TextAppend a b) =
-        TextAppend a' b'
-      where
-        a' = loop a
-        b' = loop b
-    loop TextShow =
-        TextShow
-    loop List =
-        List
-    loop (ListLit a b) =
-        ListLit a' b'
-      where
-        a' = fmap loop a
-        b' = fmap loop b
-    loop (ListAppend a b) =
-        ListAppend a' b'
-      where
-        a' = loop a
-        b' = loop b
-    loop ListBuild =
-        ListBuild
-    loop ListFold =
-        ListFold
-    loop ListLength =
-        ListLength
-    loop ListHead =
-        ListHead
-    loop ListLast =
-        ListLast
-    loop ListIndexed =
-        ListIndexed
-    loop ListReverse =
-        ListReverse
-    loop Optional =
-        Optional
-    loop (Some a) =
-        Some a'
-      where
-        a' = loop a
-    loop None =
-        None
-    loop (OptionalLit _ (Just b)) =
-        loop (Some b)
-    loop (OptionalLit a Nothing) =
-        loop (App None a)
-    loop OptionalFold =
-        OptionalFold
-    loop OptionalBuild =
-        OptionalBuild
-    loop (Record a) =
-        Record a'
-      where
-        a' = fmap loop a
-    loop (RecordLit a) =
-        RecordLit a'
-      where
-        a' = fmap loop a
-    loop (Union a) =
-        Union a'
-      where
-        a' = fmap loop a
-    loop (UnionLit a b c) =
-        UnionLit a b' c'
-      where
-        b' =      loop b
-        c' = fmap loop c
-    loop (Combine a b) =
-        Combine a' b'
-      where
-        a' = loop a
-        b' = loop b
-    loop (CombineTypes a b) =
-        CombineTypes a' b'
-      where
-        a' = loop a
-        b' = loop b
-    loop (Prefer a b) =
-        Prefer a' b'
-      where
-        a' = loop a
-        b' = loop b
-    loop (Merge a b c) =
-        Merge a' b' c'
-      where
-        a' =      loop a
-        b' =      loop b
-        c' = fmap loop c
-    loop (Constructors a) =
-        loop a
-    loop (Field a b) =
-        Field a' b
-      where
-        a' = loop a
-    loop (Project a b) =
-        Project a' b
-      where
-        a' = loop a
-    loop (Note a _) =
-        absurd a
-    loop (ImportAlt a b) =
-        ImportAlt a' b'
-      where
-        a' = loop a
-        b' = loop b
-    loop (Embed a) =
-        Embed a
-=======
 transformOf :: ASetter a b a b -> (b -> b) -> a -> b
-transformOf l f = go where go = f . over l go
->>>>>>> 7349eb08
+transformOf l f = go where go = f . over l go