{-# LANGUAGE DeriveAnyClass             #-}
{-# LANGUAGE DeriveDataTypeable         #-}
{-# LANGUAGE DeriveGeneric              #-}
{-# LANGUAGE DeriveLift                 #-}
{-# LANGUAGE DeriveTraversable          #-}
{-# LANGUAGE DerivingStrategies         #-}
{-# LANGUAGE GeneralizedNewtypeDeriving #-}
{-# LANGUAGE LambdaCase                 #-}
{-# LANGUAGE OverloadedLists            #-}
{-# LANGUAGE OverloadedStrings          #-}
{-# LANGUAGE RankNTypes                 #-}
{-# LANGUAGE RecordWildCards            #-}
{-# LANGUAGE StandaloneDeriving         #-}
{-# LANGUAGE UnicodeSyntax              #-}

{-| This module contains the core syntax types and optics for them.

'reservedIdentifiers', 'denote' and friends are included because they are
involved in a dependency circle with "Dhall.Pretty.Internal".
-}

module Dhall.Syntax (
    -- * 'Expr'
      Const(..)
    , Var(..)
    , Binding(..)
    , makeBinding
    , CharacterSet(..)
    , Chunks(..)
    , DhallDouble(..)
    , PreferAnnotation(..)
    , Expr(..)
    , RecordField(..)
    , makeRecordField
    , FunctionBinding(..)
    , makeFunctionBinding
    , FieldSelection(..)
    , makeFieldSelection

    -- ** 'Let'-blocks
    , MultiLet(..)
    , multiLet
    , wrapInLets

    -- ** Optics
    , subExpressions
    , unsafeSubExpressions
    , chunkExprs
    , bindingExprs
    , recordFieldExprs
    , functionBindingExprs

    -- ** Handling 'Note's
    , denote
    , renote
    , shallowDenote

    -- ** Handling comments
    , MultiComment(..)
    , Comment(..)

    -- * 'Import'
    , Directory(..)
    , File(..)
    , FilePrefix(..)
    , Import(..)
    , ImportHashed(..)
    , ImportMode(..)
    , ImportType(..)
    , URL(..)
    , Scheme(..)
    , pathCharacter

    -- * Reserved identifiers
    , reservedIdentifiers
    , reservedKeywords

    -- * `Data.Text.Text` manipulation
    , toDoubleQuoted
    , longestSharedWhitespacePrefix
    , linesLiteral
    , unlinesLiteral

    -- * Desugaring
    , desugarWith

    -- * Utilities
    , internalError
    -- `shift` should really be in `Dhall.Normalize`, but it's here to avoid a
    -- module cycle
    , shift
    ) where

import Control.DeepSeq            (NFData)
import Data.Bifunctor             (Bifunctor (..))
import Data.Bits                  (xor)
import Data.Data                  (Data)
import Data.Foldable
import Data.HashSet               (HashSet)
import Data.List.NonEmpty         (NonEmpty (..))
import Data.Sequence              (Seq)
import Data.String                (IsString (..))
import Data.Text                  (Text)
import Data.Text.Prettyprint.Doc  (Doc, Pretty)
import Data.Traversable           ()
import Data.Void                  (Void)
import Dhall.Map                  (Map)
import {-# SOURCE #-} Dhall.Pretty.Internal
import Dhall.Src                  (Src (..))
import GHC.Generics               (Generic)
import Instances.TH.Lift          ()
import Language.Haskell.TH.Syntax (Lift)
import Numeric.Natural            (Natural)
import Unsafe.Coerce              (unsafeCoerce)

import qualified Control.Monad
import qualified Data.HashSet
import qualified Data.List.NonEmpty        as NonEmpty
import qualified Data.Text
import qualified Data.Text.Prettyprint.Doc as Pretty
import qualified Dhall.Crypto
import qualified Dhall.Optics              as Optics
import qualified Lens.Family               as Lens
import qualified Network.URI               as URI

-- $setup
-- >>> import Dhall.Binary () -- For the orphan instance for `Serialise (Expr Void Import)`

{-| Constants for a pure type system

    The axioms are:

> ⊦ Type : Kind
> ⊦ Kind : Sort

    ... and the valid rule pairs are:

> ⊦ Type ↝ Type : Type  -- Functions from terms to terms (ordinary functions)
> ⊦ Kind ↝ Type : Type  -- Functions from types to terms (type-polymorphic functions)
> ⊦ Sort ↝ Type : Type  -- Functions from kinds to terms
> ⊦ Kind ↝ Kind : Kind  -- Functions from types to types (type-level functions)
> ⊦ Sort ↝ Kind : Sort  -- Functions from kinds to types (kind-polymorphic functions)
> ⊦ Sort ↝ Sort : Sort  -- Functions from kinds to kinds (kind-level functions)

    Note that Dhall does not support functions from terms to types and therefore
    Dhall is not a dependently typed language
-}
data Const = Type | Kind | Sort
    deriving (Show, Eq, Ord, Data, Bounded, Enum, Generic, Lift, NFData)

instance Pretty Const where
    pretty = Pretty.unAnnotate . prettyConst

{-| Label for a bound variable

    The `Data.Text.Text` field is the variable's name (i.e. \"@x@\").

    The `Int` field disambiguates variables with the same name if there are
    multiple bound variables of the same name in scope.  Zero refers to the
    nearest bound variable and the index increases by one for each bound
    variable of the same name going outward.  The following diagram may help:

>                               ┌──refers to──┐
>                               │             │
>                               v             │
> λ(x : Type) → λ(y : Type) → λ(x : Type) → x@0
>
> ┌─────────────────refers to─────────────────┐
> │                                           │
> v                                           │
> λ(x : Type) → λ(y : Type) → λ(x : Type) → x@1

    This `Int` behaves like a De Bruijn index in the special case where all
    variables have the same name.

    You can optionally omit the index if it is @0@:

>                               ┌─refers to─┐
>                               │           │
>                               v           │
> λ(x : Type) → λ(y : Type) → λ(x : Type) → x

    Zero indices are omitted when pretty-printing @Var@s and non-zero indices
    appear as a numeric suffix.
-}
data Var = V Text !Int
    deriving (Data, Generic, Eq, Ord, Show, Lift, NFData)

instance IsString Var where
    fromString str = V (fromString str) 0

instance Pretty Var where
    pretty = Pretty.unAnnotate . prettyVar

-- | Keep track of potential multiple comments as part of Dhall syntax. This is
-- useful for source preserving transformations such as /format/.
newtype MultiComment = MultiComment { getMultiComment :: NonEmpty Comment }
  deriving stock (Data, Generic, Eq, Ord, Show, Lift)
  deriving newtype (Semigroup)
  deriving anyclass NFData

-- | Keep track of a comment as part of Dhall syntax. This is useful for source
-- preserving transformations such as /format/.
data Comment
  = LineComment Text
  -- ^ Corresponds to a single line comment: `--<text>$` where <text> does not
  -- contain newline characters
  | BlockComment Text
  -- ^ Corresponds to a multi line comment: `{-<text>-}` where <text> can
  -- contain newline characters
  deriving (Data, Generic, Eq, Ord, Show, Lift, NFData)

-- | Record the binding part of a @let@ expression.
--
-- For example,
--
-- > let {- A -} x {- B -} : {- C -} Bool = {- D -} True in x
--
-- … will be instantiated as follows:
--
-- * @bindingComment0@ corresponds to the @A@ comment.
-- * @variable@ is @"x"@
-- * @variableSrc@ corresponds to the source span for the variable @"x"@
-- * @bindingComment1@ corresponds to the @B@ comment.
-- * @annotation@ is 'Just' a pair, corresponding to the @C@ comment and @Bool@.
-- * @bindingComment2@ corresponds to the @D@ comment.
-- * @value@ corresponds to @True@.
data Binding s a = Binding
    { bindingComment0 :: Maybe MultiComment
    , variable        :: Text
    , variableSrc     :: Maybe s
    , bindingComment1 :: Maybe MultiComment
    , annotation      :: Maybe (Maybe MultiComment, Expr s a)
    , bindingComment2 :: Maybe MultiComment
    , value           :: Expr s a
    } deriving (Data, Eq, Foldable, Functor, Generic, Lift, NFData, Ord, Show, Traversable)

instance Bifunctor Binding where
    first k (Binding comment0 a aSrc comment1 b comment2 c) =
        Binding comment0 a (fmap k aSrc) comment1 (fmap adapt0 b) comment2 (first k c)
      where
        adapt0 (comment3, d) = (comment3, first k d)

    second = fmap

{-| Construct a 'Binding' with no source information and no type annotation.
-}
makeBinding :: Text -> Expr s a -> Binding s a
makeBinding name = Binding Nothing name Nothing Nothing Nothing Nothing

-- | This wrapper around 'Prelude.Double' exists for its 'Eq' instance which is
-- defined via the binary encoding of Dhall @Double@s.
newtype DhallDouble = DhallDouble { getDhallDouble :: Double }
    deriving stock (Show, Data, Lift, Generic)
    deriving anyclass NFData

-- | This instance satisfies all the customary 'Eq' laws except substitutivity.
--
-- In particular:
--
-- >>> nan = DhallDouble (0/0)
-- >>> nan == nan
-- True
--
-- This instance is also consistent with with the binary encoding of Dhall @Double@s:
--
-- >>> toBytes n = Dhall.Binary.encodeExpression (DoubleLit n :: Expr Void Import)
--
-- prop> \a b -> (a == b) == (toBytes a == toBytes b)
instance Eq DhallDouble where
    DhallDouble a == DhallDouble b
        | isNaN a && isNaN b                      = True
        | isNegativeZero a `xor` isNegativeZero b = False
        | otherwise                               = a == b

-- | This instance relies on the 'Eq' instance for 'DhallDouble' but cannot
-- satisfy the customary 'Ord' laws when @NaN@ is involved.
instance Ord DhallDouble where
    compare a@(DhallDouble a') b@(DhallDouble b') =
        if a == b
            then EQ
            else compare a' b'

-- | The body of an interpolated @Text@ literal
data Chunks s a = Chunks [(Text, Expr s a)] Text
    deriving (Functor, Foldable, Generic, Traversable, Show, Eq, Ord, Data, Lift, NFData)

instance Semigroup (Chunks s a) where
    Chunks xysL zL <> Chunks         []    zR =
        Chunks xysL (zL <> zR)
    Chunks xysL zL <> Chunks ((x, y):xysR) zR =
        Chunks (xysL ++ (zL <> x, y):xysR) zR

instance Monoid (Chunks s a) where
    mempty = Chunks [] mempty

instance IsString (Chunks s a) where
    fromString str = Chunks [] (fromString str)

-- | Used to record the origin of a @//@ operator (i.e. from source code or a
-- product of desugaring)
data PreferAnnotation s a
    = PreferFromSource
    | PreferFromWith (Expr s a)
      -- ^ Stores the original @with@ expression
    | PreferFromCompletion
    deriving (Data, Eq, Foldable, Functor, Generic, Lift, NFData, Ord, Show, Traversable)

instance Bifunctor PreferAnnotation where
    first _  PreferFromSource      = PreferFromSource
    first f (PreferFromWith e    ) = PreferFromWith (first f e)
    first _  PreferFromCompletion  = PreferFromCompletion

    second = fmap

-- | Record the field of a record-type and record-literal expression.
-- The reason why we use the same ADT for both of them is because they store
-- the same information.
--
-- For example,
--
-- > { {- A -} x {- B -} : {- C -} T }
--
-- ... or
--
-- > { {- A -} x {- B -} = {- C -} T }
--
-- will be instantiated as follows:
--
-- * @recordFieldComment0@ corresponds to the @A@ comment.
-- * @recordFieldKeySrc@ corresponds to the source span for @"x"@.
-- * @recordFieldValue@ is @"T"@
-- * @recordFieldComment1@ corresponds to the @B@ comment.
-- * @recordFieldComment2@ corresponds to the @C@ comment.
--
-- Although the @A@ comment isn't annotating the @"T"@ Record Field,
-- this is the best place to keep these comments.
--
-- Note that @recordFieldComment2@ is always 'Nothing' when the 'RecordField' is for
-- a punned entry, because there is no @=@ sign. For example,
--
-- > { {- A -} x {- B -} }
--
-- will be instantiated as follows:
--
-- * @recordFieldComment0@ corresponds to the @A@ comment.
-- * @recordFieldKeySrc@ corresponds to the source span for @"x"@.
-- * @recordFieldValue@ corresponds to @(Var "x")@
-- * @recordFieldComment1@ corresponds to the @B@ comment.
-- * @recordFieldComment2@ will be 'Nothing'
--
-- The labels involved in a record using dot-syntax like in this example:
--
-- > { {- A -} a {- B -} . {- C -} b {- D -} . {- E -} c {- F -} = {- G -} e }
--
-- will be instantiated as follows:
--
-- * For both the @a@ and @b@ field, @recordFieldComment2@ is 'Nothing'
-- * For the @a@ field:
--   * @recordFieldComment0@ corresponds to the @A@ comment
--   * @recordFieldKeySrc@ corresponds to the source span for @"a"@.
--   * @recordFieldComment1@ corresponds to the @B@ comment
-- * For the @b@ field:
--   * @recordFieldComment0@ corresponds to the @C@ comment
--   * @recordFieldKeySrc@ corresponds to the source span for @"b"@.
--   * @recordFieldComment1@ corresponds to the @D@ comment
-- * For the @c@ field:
--   * @recordFieldComment0@ corresponds to the @E@ comment
--   * @recordFieldKeySrc@ corresponds to the source span for @"c"@.
--   * @recordFieldComment1@ corresponds to the @F@ comment
--   * @recordFieldComment2@ corresponds to the @G@ comment
--
-- That is, for every label except the last one the semantics of
-- @recordFieldComment0@ and @recordFieldComment1@ are the same from a regular record
-- label but @recordFieldComment2@ is always 'Nothing'.
data RecordField s a = RecordField
    { recordFieldComment0 :: Maybe MultiComment
    , recordFieldKeySrc   :: Maybe s
    , recordFieldValue    :: Expr s a
    , recordFieldComment1 :: Maybe MultiComment
    , recordFieldComment2 :: Maybe MultiComment
    } deriving (Data, Eq, Foldable, Functor, Generic, Lift, NFData, Ord, Show, Traversable)

-- | Construct a 'RecordField' with no src information
makeRecordField :: Expr s a -> RecordField s a
makeRecordField e = RecordField Nothing Nothing e Nothing Nothing


instance Bifunctor RecordField where
    first k (RecordField c0 s value c1 c2) =
        RecordField c0 (k <$> s) (first k value) c1 c2
    second = fmap

{-| Record the label of a function or a function-type expression

For example,

> λ({- A -} a {- B -} : {- C -} T) -> e

will be instantiated as follows:
* @functionBindingComment0@ corresponds to the @A@ comment
* @functionBindingVariable@ is @a@
* @functionBindingVariableSrc@ corresponds to the source span for @"a"@
* @functionBindingComment1@ corresponds to the @B@ comment
* @functionBindingComment2@ corresponds to the @C@ comment
* @functionBindingAnnotation@ is @T@
-}
data FunctionBinding s a = FunctionBinding
    { functionBindingComment0 :: Maybe MultiComment
    , functionBindingVariable :: Text
    , functionBindingVariableSrc :: Maybe s
    , functionBindingComment1 :: Maybe MultiComment
    , functionBindingComment2 :: Maybe MultiComment
    , functionBindingAnnotation :: Expr s a
    } deriving (Data, Eq, Foldable, Functor, Generic, Lift, NFData, Ord, Show, Traversable)

-- | Smart constructor for 'FunctionBinding' with no src information
makeFunctionBinding :: Text -> Expr s a -> FunctionBinding s a
makeFunctionBinding l t = FunctionBinding Nothing l Nothing Nothing Nothing t

instance Bifunctor FunctionBinding where
    first k (FunctionBinding c0 label s c1 c2 type_) =
        FunctionBinding c0 label (k <$> s) c1 c2 (first k type_)

    second = fmap

-- | Record the field on a selector-expression
--
-- For example,
--
-- > e {- A -} . {- B -} x
--
-- … will be instantiated as follows:
--
-- * @fieldSelectionComment0@ corresponds to the @A@ comment
-- * @fieldSelectionComment1@ corresponds to the @B@ comment
-- * @fieldSelectionLabel@ corresponds to @x@
-- * @fieldSelectionLabelSrc@ corresponds to the source span for @"x"@
data FieldSelection s = FieldSelection
    { fieldSelectionComment0 :: Maybe MultiComment
    , fieldSelectionComment1 :: Maybe MultiComment
    , fieldSelectionLabel :: !Text
    , fieldSelectionLabelSrc :: Maybe s
    } deriving (Data, Eq, Foldable, Functor, Generic, Lift, NFData, Ord, Show, Traversable)

-- | Smart constructor for 'FieldSelection' with no src information
makeFieldSelection :: Text -> FieldSelection s
makeFieldSelection t = FieldSelection Nothing Nothing t Nothing

{-| Syntax tree for expressions

    The @s@ type parameter is used to track the presence or absence of `Src`
    spans:

    * If @s = `Src`@ then the code may contains `Src` spans (either in a `Note`
      constructor or inline within another constructor, like `Let`)
    * If @s = `Void`@ then the code has no `Src` spans

    The @a@ type parameter is used to track the presence or absence of imports

    * If @a = `Import`@ then the code may contain unresolved `Import`s
    * If @a = `Void`@ then the code has no `Import`s
-}
data Expr s a
    -- | > Const c                                  ~  c
    = Const Const
    -- | > Var (V x 0)                              ~  x
    --   > Var (V x n)                              ~  x@n
    | Var Var
    -- | > Lam _ (FunctionBinding _ "x" _ _ A) b    ~  λ(x : A) -> b
    | Lam (Maybe CharacterSet) (FunctionBinding s a) (Expr s a)
    -- | > Pi _ "_" A B                               ~        A  -> B
    --   > Pi _ x   A B                               ~  ∀(x : A) -> B
    | Pi  (Maybe CharacterSet) Text (Expr s a) (Expr s a)
    -- | > App f a                                  ~  f a
    | App (Expr s a) (Expr s a)
    -- | > Let (Binding _ x _ _  Nothing  _ r) e      ~  let x     = r in e
    --   > Let (Binding _ x _ _ (Just t ) _ r) e      ~  let x : t = r in e
    --
    -- The difference between
    --
    -- > let x = a    let y = b in e
    --
    -- and
    --
    -- > let x = a in let y = b in e
    --
    -- is only an additional 'Note' around @'Let' "y" …@ in the second
    -- example.
    --
    -- See 'MultiLet' for a representation of let-blocks that mirrors the
    -- source code more closely.
    | Let (Binding s a) (Expr s a)
    -- | > Annot x t                                ~  x : t
    | Annot (Expr s a) (Expr s a)
    -- | > Bool                                     ~  Bool
    | Bool
    -- | > BoolLit b                                ~  b
    | BoolLit Bool
    -- | > BoolAnd x y                              ~  x && y
    | BoolAnd (Expr s a) (Expr s a)
    -- | > BoolOr  x y                              ~  x || y
    | BoolOr  (Expr s a) (Expr s a)
    -- | > BoolEQ  x y                              ~  x == y
    | BoolEQ  (Expr s a) (Expr s a)
    -- | > BoolNE  x y                              ~  x != y
    | BoolNE  (Expr s a) (Expr s a)
    -- | > BoolIf x y z                             ~  if x then y else z
    | BoolIf (Expr s a) (Expr s a) (Expr s a)
    -- | > Natural                                  ~  Natural
    | Natural
    -- | > NaturalLit n                             ~  n
    | NaturalLit Natural
    -- | > NaturalFold                              ~  Natural/fold
    | NaturalFold
    -- | > NaturalBuild                             ~  Natural/build
    | NaturalBuild
    -- | > NaturalIsZero                            ~  Natural/isZero
    | NaturalIsZero
    -- | > NaturalEven                              ~  Natural/even
    | NaturalEven
    -- | > NaturalOdd                               ~  Natural/odd
    | NaturalOdd
    -- | > NaturalToInteger                         ~  Natural/toInteger
    | NaturalToInteger
    -- | > NaturalShow                              ~  Natural/show
    | NaturalShow
    -- | > NaturalSubtract                          ~  Natural/subtract
    | NaturalSubtract
    -- | > NaturalPlus x y                          ~  x + y
    | NaturalPlus (Expr s a) (Expr s a)
    -- | > NaturalTimes x y                         ~  x * y
    | NaturalTimes (Expr s a) (Expr s a)
    -- | > Integer                                  ~  Integer
    | Integer
    -- | > IntegerLit n                             ~  ±n
    | IntegerLit Integer
    -- | > IntegerClamp                             ~  Integer/clamp
    | IntegerClamp
    -- | > IntegerNegate                            ~  Integer/negate
    | IntegerNegate
    -- | > IntegerShow                              ~  Integer/show
    | IntegerShow
    -- | > IntegerToDouble                          ~  Integer/toDouble
    | IntegerToDouble
    -- | > Double                                   ~  Double
    | Double
    -- | > DoubleLit n                              ~  n
    | DoubleLit DhallDouble
    -- | > DoubleShow                               ~  Double/show
    | DoubleShow
    -- | > Text                                     ~  Text
    | Text
    -- | > TextLit (Chunks [(t1, e1), (t2, e2)] t3) ~  "t1${e1}t2${e2}t3"
    | TextLit (Chunks s a)
    -- | > TextAppend x y                           ~  x ++ y
    | TextAppend (Expr s a) (Expr s a)
    -- | > TextReplace                              ~ Text/replace
    | TextReplace
    -- | > TextShow                                 ~  Text/show
    | TextShow
    -- | > List                                     ~  List
    | List
    -- | > ListLit (Just t ) []                     ~  [] : t
    --   > ListLit  Nothing  [x, y, z]              ~  [x, y, z]
    --
    --   Invariant: A non-empty list literal is always represented as
    --   @ListLit Nothing xs@.
    --
    --   When an annotated, non-empty list literal is parsed, it is represented
    --   as
    --
    --   > Annot (ListLit Nothing [x, y, z]) t      ~ [x, y, z] : t

    -- Eventually we should have separate constructors for empty and non-empty
    -- list literals. For now it's easier to check the invariant in @infer@.
    -- See https://github.com/dhall-lang/dhall-haskell/issues/1359#issuecomment-537087234.
    | ListLit (Maybe (Expr s a)) (Seq (Expr s a))
    -- | > ListAppend x y                           ~  x # y
    | ListAppend (Expr s a) (Expr s a)
    -- | > ListBuild                                ~  List/build
    | ListBuild
    -- | > ListFold                                 ~  List/fold
    | ListFold
    -- | > ListLength                               ~  List/length
    | ListLength
    -- | > ListHead                                 ~  List/head
    | ListHead
    -- | > ListLast                                 ~  List/last
    | ListLast
    -- | > ListIndexed                              ~  List/indexed
    | ListIndexed
    -- | > ListReverse                              ~  List/reverse
    | ListReverse
    -- | > Optional                                 ~  Optional
    | Optional
    -- | > Some e                                   ~  Some e
    | Some (Expr s a)
    -- | > None                                     ~  None
    | None
    -- | > Record [ (k1, RecordField _ t1)          ~  { k1 : t1, k2 : t1 }
    --   >        , (k2, RecordField _ t2)
    --   >        ]
    | Record    (Map Text (RecordField s a))
    -- | > RecordLit [ (k1, RecordField _ v1)       ~  { k1 = v1, k2 = v2 }
    --   >           , (k2, RecordField _ v2)
    --   >           ]
    | RecordLit (Map Text (RecordField s a))
    -- | > Union        [(k1, Just t1), (k2, Nothing)] ~  < k1 : t1 | k2 >
    | Union     (Map Text (Maybe (Expr s a)))
    -- | > Combine _ Nothing x y                    ~  x ∧ y
    --
    -- The first field is a `Just` when the `Combine` operator is introduced
    -- as a result of desugaring duplicate record fields:
    --
    --   > RecordLit [ ( k                          ~ { k = x, k = y }
    --   >           , RecordField
    --   >              _
    --   >              (Combine (Just k) x y)
    --   >            )]
    | Combine (Maybe CharacterSet) (Maybe Text) (Expr s a) (Expr s a)
    -- | > CombineTypes _ x y                       ~  x ⩓ y
    | CombineTypes (Maybe CharacterSet) (Expr s a) (Expr s a)
    -- | > Prefer _ False x y                       ~  x ⫽ y
    --
    -- The first field is a `True` when the `Prefer` operator is introduced as a
    -- result of desugaring a @with@ expression
    | Prefer (Maybe CharacterSet) (PreferAnnotation s a) (Expr s a) (Expr s a)
    -- | > RecordCompletion x y                     ~  x::y
    | RecordCompletion (Expr s a) (Expr s a)
    -- | > Merge x y (Just t )                      ~  merge x y : t
    --   > Merge x y  Nothing                       ~  merge x y
    | Merge (Expr s a) (Expr s a) (Maybe (Expr s a))
    -- | > ToMap x (Just t)                         ~  toMap x : t
    --   > ToMap x  Nothing                         ~  toMap x
    | ToMap (Expr s a) (Maybe (Expr s a))
    -- | > Field e (FieldSelection _ x _)              ~  e.x
    | Field (Expr s a) (FieldSelection s)
    -- | > Project e (Left xs)                      ~  e.{ xs }
    --   > Project e (Right t)                      ~  e.(t)
    | Project (Expr s a) (Either [Text] (Expr s a))
    -- | > Assert e                                 ~  assert : e
    | Assert (Expr s a)
    -- | > Equivalent _ x y                           ~  x ≡ y
    | Equivalent (Maybe CharacterSet) (Expr s a) (Expr s a)
    -- | > With x y e                               ~  x with y = e
    | With (Expr s a) (NonEmpty Text) (Expr s a)
    -- | > Note s x                                 ~  e
    | Note s (Expr s a)
    -- | > ImportAlt                                ~  e1 ? e2
    | ImportAlt (Expr s a) (Expr s a)
    -- | > Embed import                             ~  import
    | Embed a
    deriving (Foldable, Generic, Traversable, Show, Data, Lift, NFData)
-- NB: If you add a constructor to Expr, please also update the Arbitrary
-- instance in Dhall.Test.QuickCheck.

-- | This instance encodes what the Dhall standard calls an \"exact match\"
-- between two expressions.
--
-- Note that
--
-- >>> nan = DhallDouble (0/0)
-- >>> DoubleLit nan == DoubleLit nan
-- True
deriving instance (Eq s, Eq a) => Eq (Expr s a)

-- | Note that this 'Ord' instance inherits `DhallDouble`'s defects.
deriving instance (Ord s, Ord a) => Ord (Expr s a)

-- This instance is hand-written due to the fact that deriving
-- it does not give us an INLINABLE pragma. We annotate this fmap
-- implementation with this pragma below to allow GHC to, possibly,
-- inline the implementation for performance improvements.
instance Functor (Expr s) where
  fmap f (Embed a) = Embed (f a)
  fmap f (Let b e2) = Let (fmap f b) (fmap f e2)
  fmap f (Note s e1) = Note s (fmap f e1)
  fmap f (Record a) = Record $ fmap f <$> a
  fmap f (RecordLit a) = RecordLit $ fmap f <$> a
  fmap f (Lam cs fb e) = Lam cs (f <$> fb) (f <$> e)
  fmap f (Field a b) = Field (f <$> a) b
  fmap f expression = Lens.over unsafeSubExpressions (fmap f) expression
  {-# INLINABLE fmap #-}

instance Applicative (Expr s) where
    pure = Embed

    (<*>) = Control.Monad.ap

instance Monad (Expr s) where
    return = pure

    expression >>= k = case expression of
        Embed a     -> k a
        Let a b     -> Let (adaptBinding a) (b >>= k)
        Note a b    -> Note a (b >>= k)
        Record a    -> Record $ bindRecordKeyValues <$> a
        RecordLit a -> RecordLit $ bindRecordKeyValues <$> a
        Lam cs a b  -> Lam cs (adaptFunctionBinding a) (b >>= k)
        Field a b   -> Field (a >>= k) b
        _ -> Lens.over unsafeSubExpressions (>>= k) expression
      where
        bindRecordKeyValues (RecordField c0 s e c1 c2) =
            RecordField c0 s (e >>= k) c1 c2

        adaptBinding (Binding comment0 c src comment1 d comment2 e) =
            Binding comment0 c src comment1 (fmap adaptBindingAnnotation d) comment2 (e >>= k)

        adaptFunctionBinding (FunctionBinding c0 label s c1 c2 type_) =
            FunctionBinding c0 label s c1 c2 (type_ >>= k)

        adaptBindingAnnotation (src3, f) = (src3, f >>= k)

instance Bifunctor Expr where
    first k (Note a b   ) = Note (k a) (first k b)
    first _ (Embed a    ) = Embed a
    first k (Let a b    ) = Let (first k a) (first k b)
    first k (Record a   ) = Record $ first k <$> a
    first k (RecordLit a) = RecordLit $ first k <$> a
    first k (Lam cs a b ) = Lam cs (first k a) (first k b)
    first k (Field a b  ) = Field (first k a) (k <$> b)
    first k  expression  = Lens.over unsafeSubExpressions (first k) expression

    second = fmap

instance IsString (Expr s a) where
    fromString str = Var (fromString str)

-- | Generates a syntactically valid Dhall program
instance Pretty a => Pretty (Expr s a) where
    pretty = Pretty.unAnnotate . prettyExpr

{-
Instead of converting explicitly between 'Expr's and 'MultiLet', it might
be nicer to use a pattern synonym:

> pattern MultiLet' :: NonEmpty (Binding s a) -> Expr s a -> Expr s a
> pattern MultiLet' as b <- (multiLetFromExpr -> Just (MultiLet as b)) where
>   MultiLet' as b = wrapInLets as b
>
> multiLetFromExpr :: Expr s a -> Maybe (MultiLet s a)
> multiLetFromExpr = \case
>     Let x mA a b -> Just (multiLet x mA a b)
>     _ -> Nothing

This works in principle, but GHC as of v8.8.1 doesn't handle it well:
https://gitlab.haskell.org/ghc/ghc/issues/17096

This should be fixed by GHC-8.10, so it might be worth revisiting then.
-}

{-| Generate a 'MultiLet' from the contents of a 'Let'.

    In the resulting @'MultiLet' bs e@, @e@ is guaranteed not to be a 'Let',
    but it might be a @('Note' … ('Let' …))@.

    Given parser output, 'multiLet' consolidates @let@s that formed a
    let-block in the original source.
-}
multiLet :: Binding s a -> Expr s a -> MultiLet s a
multiLet b0 = \case
    Let b1 e1 ->
        let MultiLet bs e = multiLet b1 e1
        in  MultiLet (NonEmpty.cons b0 bs) e
    e -> MultiLet (b0 :| []) e

{-| Wrap let-'Binding's around an 'Expr'.

'wrapInLets' can be understood as an inverse for 'multiLet':

> let MultiLet bs e1 = multiLet b e0
>
> wrapInLets bs e1 == Let b e0
-}
wrapInLets :: Foldable f => f (Binding s a) -> Expr s a -> Expr s a
wrapInLets bs e = foldr Let e bs

{-| This type represents 1 or more nested `Let` bindings that have been
    coalesced together for ease of manipulation
-}
data MultiLet s a = MultiLet (NonEmpty (Binding s a)) (Expr s a)

-- | A traversal over the immediate sub-expressions of an expression.
subExpressions
    :: Applicative f => (Expr s a -> f (Expr s a)) -> Expr s a -> f (Expr s a)
subExpressions _ (Embed a) = pure (Embed a)
subExpressions f (Note a b) = Note a <$> f b
subExpressions f (Let a b) = Let <$> bindingExprs f a <*> f b
subExpressions f (Record a) = Record <$> traverse (recordFieldExprs f) a
subExpressions f (RecordLit a) = RecordLit <$> traverse (recordFieldExprs f) a
subExpressions f (Lam cs fb e) = Lam cs <$> functionBindingExprs f fb <*> f e
subExpressions f (Field a b) = Field <$> f a <*> pure b
subExpressions f expression = unsafeSubExpressions f expression
{-# INLINABLE subExpressions #-}

{-| An internal utility used to implement transformations that require changing
    one of the type variables of the `Expr` type

    This utility only works because the implementation is partial, not
    handling the `Let`, `Note`, or `Embed` cases, which need to be handled by
    the caller.
-}
unsafeSubExpressions
    :: Applicative f => (Expr s a -> f (Expr t b)) -> Expr s a -> f (Expr t b)
unsafeSubExpressions _ (Const c) = pure (Const c)
unsafeSubExpressions _ (Var v) = pure (Var v)
unsafeSubExpressions f (Pi cs a b c) = Pi cs a <$> f b <*> f c
unsafeSubExpressions f (App a b) = App <$> f a <*> f b
unsafeSubExpressions f (Annot a b) = Annot <$> f a <*> f b
unsafeSubExpressions _ Bool = pure Bool
unsafeSubExpressions _ (BoolLit b) = pure (BoolLit b)
unsafeSubExpressions f (BoolAnd a b) = BoolAnd <$> f a <*> f b
unsafeSubExpressions f (BoolOr a b) = BoolOr <$> f a <*> f b
unsafeSubExpressions f (BoolEQ a b) = BoolEQ <$> f a <*> f b
unsafeSubExpressions f (BoolNE a b) = BoolNE <$> f a <*> f b
unsafeSubExpressions f (BoolIf a b c) = BoolIf <$> f a <*> f b <*> f c
unsafeSubExpressions _ Natural = pure Natural
unsafeSubExpressions _ (NaturalLit n) = pure (NaturalLit n)
unsafeSubExpressions _ NaturalFold = pure NaturalFold
unsafeSubExpressions _ NaturalBuild = pure NaturalBuild
unsafeSubExpressions _ NaturalIsZero = pure NaturalIsZero
unsafeSubExpressions _ NaturalEven = pure NaturalEven
unsafeSubExpressions _ NaturalOdd = pure NaturalOdd
unsafeSubExpressions _ NaturalToInteger = pure NaturalToInteger
unsafeSubExpressions _ NaturalShow = pure NaturalShow
unsafeSubExpressions _ NaturalSubtract = pure NaturalSubtract
unsafeSubExpressions f (NaturalPlus a b) = NaturalPlus <$> f a <*> f b
unsafeSubExpressions f (NaturalTimes a b) = NaturalTimes <$> f a <*> f b
unsafeSubExpressions _ Integer = pure Integer
unsafeSubExpressions _ (IntegerLit n) = pure (IntegerLit n)
unsafeSubExpressions _ IntegerClamp = pure IntegerClamp
unsafeSubExpressions _ IntegerNegate = pure IntegerNegate
unsafeSubExpressions _ IntegerShow = pure IntegerShow
unsafeSubExpressions _ IntegerToDouble = pure IntegerToDouble
unsafeSubExpressions _ Double = pure Double
unsafeSubExpressions _ (DoubleLit n) = pure (DoubleLit n)
unsafeSubExpressions _ DoubleShow = pure DoubleShow
unsafeSubExpressions _ Text = pure Text
unsafeSubExpressions f (TextLit chunks) =
    TextLit <$> chunkExprs f chunks
unsafeSubExpressions f (TextAppend a b) = TextAppend <$> f a <*> f b
unsafeSubExpressions _ TextReplace = pure TextReplace
unsafeSubExpressions _ TextShow = pure TextShow
unsafeSubExpressions _ List = pure List
unsafeSubExpressions f (ListLit a b) = ListLit <$> traverse f a <*> traverse f b
unsafeSubExpressions f (ListAppend a b) = ListAppend <$> f a <*> f b
unsafeSubExpressions _ ListBuild = pure ListBuild
unsafeSubExpressions _ ListFold = pure ListFold
unsafeSubExpressions _ ListLength = pure ListLength
unsafeSubExpressions _ ListHead = pure ListHead
unsafeSubExpressions _ ListLast = pure ListLast
unsafeSubExpressions _ ListIndexed = pure ListIndexed
unsafeSubExpressions _ ListReverse = pure ListReverse
unsafeSubExpressions _ Optional = pure Optional
unsafeSubExpressions f (Some a) = Some <$> f a
unsafeSubExpressions _ None = pure None
unsafeSubExpressions f (Union a) = Union <$> traverse (traverse f) a
unsafeSubExpressions f (Combine cs a b c) = Combine cs a <$> f b <*> f c
unsafeSubExpressions f (CombineTypes cs a b) = CombineTypes cs <$> f a <*> f b
unsafeSubExpressions f (Prefer cs a b c) = Prefer cs <$> a' <*> f b <*> f c
  where
    a' = case a of
        PreferFromSource     -> pure PreferFromSource
        PreferFromWith d     -> PreferFromWith <$> f d
        PreferFromCompletion -> pure PreferFromCompletion
unsafeSubExpressions f (RecordCompletion a b) = RecordCompletion <$> f a <*> f b
unsafeSubExpressions f (Merge a b t) = Merge <$> f a <*> f b <*> traverse f t
unsafeSubExpressions f (ToMap a t) = ToMap <$> f a <*> traverse f t
unsafeSubExpressions f (Project a b) = Project <$> f a <*> traverse f b
unsafeSubExpressions f (Assert a) = Assert <$> f a
unsafeSubExpressions f (Equivalent cs a b) = Equivalent cs <$> f a <*> f b
unsafeSubExpressions f (With a b c) = With <$> f a <*> pure b <*> f c
unsafeSubExpressions f (ImportAlt l r) = ImportAlt <$> f l <*> f r
unsafeSubExpressions _ (Let {}) = unhandledConstructor "Let"
unsafeSubExpressions _ (Note {}) = unhandledConstructor "Note"
unsafeSubExpressions _ (Embed {}) = unhandledConstructor "Embed"
unsafeSubExpressions _ (Record {}) = unhandledConstructor "Record"
unsafeSubExpressions _ (RecordLit {}) = unhandledConstructor "RecordLit"
unsafeSubExpressions _ (Lam {}) = unhandledConstructor "Lam"
unsafeSubExpressions _ (Field {}) = unhandledConstructor "Field"
{-# INLINABLE unsafeSubExpressions #-}

unhandledConstructor :: Text -> a
unhandledConstructor constructor =
    internalError
        (   "Dhall.Syntax.unsafeSubExpressions: Unhandled "
        <>  constructor
        <>  " construtor"
        )

{-| Traverse over the immediate 'Expr' children in a 'Binding'.
-}
bindingExprs
  :: (Applicative f)
  => (Expr s a -> f (Expr s b))
  -> Binding s a -> f (Binding s b)
bindingExprs f (Binding c0 n s c1 t c2 v) =
  Binding
    <$> pure c0
    <*> pure n
    <*> pure s
    <*> pure c1
    <*> traverse (traverse f) t
    <*> pure c2
    <*> f v
{-# INLINABLE bindingExprs #-}

{-| Traverse over the immediate 'Expr' children in a 'RecordField'.
-}
recordFieldExprs
    :: Applicative f
    => (Expr s a -> f (Expr s b))
    -> RecordField s a -> f (RecordField s b)
recordFieldExprs f (RecordField c0 s e c1 c2) =
    RecordField
        <$> pure c0
        <*> pure s
        <*> f e
        <*> pure c1
        <*> pure c2
{-# INLINABLE recordFieldExprs #-}

{-| Traverse over the immediate 'Expr' children in a 'FunctionBinding'.
-}
functionBindingExprs
    :: Applicative f
    => (Expr s a -> f (Expr s b))
    -> FunctionBinding s a -> f (FunctionBinding s b)
functionBindingExprs f (FunctionBinding c0 label s c1 c2 type_) =
    FunctionBinding
        <$> pure c0
        <*> pure label
        <*> pure s
        <*> pure c1
        <*> pure c2
        <*> f type_
{-# INLINABLE functionBindingExprs #-}

-- | A traversal over the immediate sub-expressions in 'Chunks'.
chunkExprs
  :: Applicative f
  => (Expr s a -> f (Expr t b))
  -> Chunks s a -> f (Chunks t b)
chunkExprs f (Chunks chunks final) =
  flip Chunks final <$> traverse (traverse f) chunks
{-# INLINABLE chunkExprs #-}

{-| Internal representation of a directory that stores the path components in
    reverse order

    In other words, the directory @\/foo\/bar\/baz@ is encoded as
    @Directory { components = [ "baz", "bar", "foo" ] }@
-}
newtype Directory = Directory { components :: [Text] }
    deriving stock (Eq, Generic, Ord, Show)
    deriving anyclass NFData

instance Semigroup Directory where
    Directory components₀ <> Directory components₁ =
        Directory (components₁ <> components₀)

instance Pretty Directory where
    pretty (Directory {..}) = foldMap prettyPathComponent (reverse components)

prettyPathComponent :: Text -> Doc ann
prettyPathComponent text
    | Data.Text.all pathCharacter text =
        "/" <> Pretty.pretty text
    | otherwise =
        "/\"" <> Pretty.pretty text <> "\""

{-| A `File` is a `directory` followed by one additional path component
    representing the `file` name
-}
data File = File
    { directory :: Directory
    , file      :: Text
    } deriving (Eq, Generic, Ord, Show, NFData)

instance Pretty File where
    pretty (File {..}) =
            Pretty.pretty directory
        <>  prettyPathComponent file

instance Semigroup File where
    File directory₀ _ <> File directory₁ file =
        File (directory₀ <> directory₁) file

-- | The beginning of a file path which anchors subsequent path components
data FilePrefix
    = Absolute
    -- ^ Absolute path
    | Here
    -- ^ Path relative to @.@
    | Parent
    -- ^ Path relative to @..@
    | Home
    -- ^ Path relative to @~@
    deriving (Eq, Generic, Ord, Show, NFData)

instance Pretty FilePrefix where
    pretty Absolute = ""
    pretty Here     = "."
    pretty Parent   = ".."
    pretty Home     = "~"

-- | The URI scheme
data Scheme = HTTP | HTTPS deriving (Eq, Generic, Ord, Show, NFData)

-- | This type stores all of the components of a remote import
data URL = URL
    { scheme    :: Scheme
    , authority :: Text
    , path      :: File
    , query     :: Maybe Text
    , headers   :: Maybe (Expr Src Import)
    } deriving (Eq, Generic, Ord, Show, NFData)

instance Pretty URL where
    pretty (URL {..}) =
            schemeDoc
        <>  "://"
        <>  Pretty.pretty authority
        <>  pathDoc
        <>  queryDoc
        <>  foldMap prettyHeaders headers
      where
        prettyHeaders h =
          " using " <> Pretty.unAnnotate (prettyImportExpression h)

        File {..} = path

        Directory {..} = directory

        pathDoc =
                foldMap prettyURIComponent (reverse components)
            <>  prettyURIComponent file

        schemeDoc = case scheme of
            HTTP  -> "http"
            HTTPS -> "https"

        queryDoc = case query of
            Nothing -> ""
            Just q  -> "?" <> Pretty.pretty q

prettyURIComponent :: Text -> Doc ann
prettyURIComponent text =
        Pretty.pretty $ URI.normalizeCase $ URI.normalizeEscape $ "/" <> Data.Text.unpack text

-- | The type of import (i.e. local vs. remote vs. environment)
data ImportType
    = Local FilePrefix File
    -- ^ Local path
    | Remote URL
    -- ^ URL of remote resource and optional headers stored in an import
    | Env  Text
    -- ^ Environment variable
    | Missing
    deriving (Eq, Generic, Ord, Show, NFData)

parent :: File
parent = File { directory = Directory { components = [ ".." ] }, file = "" }

instance Semigroup ImportType where
    Local prefix file₀ <> Local Here file₁ = Local prefix (file₀ <> file₁)

    Remote (URL { path = path₀, ..}) <> Local Here path₁ =
        Remote (URL { path = path₀ <> path₁, ..})

    Local prefix file₀ <> Local Parent file₁ =
        Local prefix (file₀ <> parent <> file₁)

    Remote (URL { path = path₀, .. }) <> Local Parent path₁ =
        Remote (URL { path = path₀ <> parent <> path₁, .. })

    import₀ <> Remote (URL { headers = headers₀, .. }) =
        Remote (URL { headers = headers₁, .. })
      where
        importHashed₀ = Import (ImportHashed Nothing import₀) Code

        headers₁ = fmap (fmap (importHashed₀ <>)) headers₀

    _ <> import₁ =
        import₁

instance Pretty ImportType where
    pretty (Local prefix file) =
        Pretty.pretty prefix <> Pretty.pretty file

    pretty (Remote url) = Pretty.pretty url

    pretty (Env env) = "env:" <> prettyEnvironmentVariable env

    pretty Missing = "missing"

-- | How to interpret the import's contents (i.e. as Dhall code or raw text)
data ImportMode = Code | RawText | Location
  deriving (Eq, Generic, Ord, Show, NFData)

-- | A `ImportType` extended with an optional hash for semantic integrity checks
data ImportHashed = ImportHashed
    { hash       :: Maybe Dhall.Crypto.SHA256Digest
    , importType :: ImportType
    } deriving (Eq, Generic, Ord, Show, NFData)

instance Semigroup ImportHashed where
    ImportHashed _ importType₀ <> ImportHashed hash importType₁ =
        ImportHashed hash (importType₀ <> importType₁)

instance Pretty ImportHashed where
    pretty (ImportHashed  Nothing p) =
      Pretty.pretty p
    pretty (ImportHashed (Just h) p) =
      Pretty.pretty p <> " sha256:" <> Pretty.pretty (show h)

-- | Reference to an external resource
data Import = Import
    { importHashed :: ImportHashed
    , importMode   :: ImportMode
    } deriving (Eq, Generic, Ord, Show, NFData)

instance Semigroup Import where
    Import importHashed₀ _ <> Import importHashed₁ code =
        Import (importHashed₀ <> importHashed₁) code

instance Pretty Import where
    pretty (Import {..}) = Pretty.pretty importHashed <> Pretty.pretty suffix
      where
        suffix :: Text
        suffix = case importMode of
            RawText  -> " as Text"
            Location -> " as Location"
            Code     -> ""

{-| Returns `True` if the given `Char` is valid within an unquoted path
    component

    This is exported for reuse within the @"Dhall.Parser.Token"@ module
-}
pathCharacter :: Char -> Bool
pathCharacter c =
         '\x21' == c
    ||  ('\x24' <= c && c <= '\x27')
    ||  ('\x2A' <= c && c <= '\x2B')
    ||  ('\x2D' <= c && c <= '\x2E')
    ||  ('\x30' <= c && c <= '\x3B')
    ||  c == '\x3D'
    ||  ('\x40' <= c && c <= '\x5A')
    ||  ('\x5E' <= c && c <= '\x7A')
    ||  c == '\x7C'
    ||  c == '\x7E'

-- | Remove all `Note` constructors from an `Expr` (i.e. de-`Note`)
--
-- This also remove CharacterSet annotations as well as Comments
denote :: Expr s a -> Expr t a
denote = \case
    Note _ b -> denote b
    Let a b -> Let (denoteBinding a) (denote b)
    Embed a -> Embed a
    Combine _ _ b c -> Combine Nothing Nothing (denote b) (denote c)
    CombineTypes _ b c -> CombineTypes Nothing (denote b) (denote c)
    Prefer _ a b c -> Lens.over unsafeSubExpressions denote $ Prefer Nothing a b c
    Record a -> Record $ denoteRecordField <$> a
    RecordLit a -> RecordLit $ denoteRecordField <$> a
    Lam _ a b -> Lam Nothing (denoteFunctionBinding a) (denote b)
    Pi _ t a b -> Pi Nothing t (denote a) (denote b)
<<<<<<< HEAD
    Field a (FieldSelection _ _ b _) -> Field (denote a) (FieldSelection Nothing Nothing b Nothing)
=======
    Field a (FieldSelection _ b _) -> Field (denote a) (FieldSelection Nothing b Nothing)
    Equivalent _ a b -> Equivalent Nothing (denote a) (denote b)
>>>>>>> f75e0d5a
    expression -> Lens.over unsafeSubExpressions denote expression
  where
    denoteRecordField (RecordField _ _ e _ _) = RecordField Nothing Nothing (denote e) Nothing Nothing
    denoteBinding (Binding _ c _ _ d _ e) =
        Binding Nothing c Nothing Nothing (fmap denoteBindingAnnotation d) Nothing (denote e)

    denoteBindingAnnotation (_, f) = (Nothing, denote f)

    denoteFunctionBinding (FunctionBinding _ l _ _ _ t) =
        FunctionBinding Nothing l Nothing Nothing Nothing (denote t)

-- | The \"opposite\" of `denote`, like @first absurd@ but faster
renote :: Expr Void a -> Expr s a
renote = unsafeCoerce
{-# INLINE renote #-}

{-| Remove any outermost `Note` constructors

    This is typically used when you want to get the outermost non-`Note`
    constructor without removing internal `Note` constructors
-}
shallowDenote :: Expr s a -> Expr s a
shallowDenote (Note _ e) = shallowDenote e
shallowDenote         e  = e

-- | The set of reserved keywords according to the @keyword@ rule in the grammar
reservedKeywords :: HashSet Text
reservedKeywords =
    Data.HashSet.fromList
        [
          "if"
        , "then"
        , "else"
        , "let"
        , "in"
        , "using"
        , "missing"
        , "as"
        , "Infinity"
        , "NaN"
        , "merge"
        , "Some"
        , "toMap"
        , "assert"
        , "forall"
        , "with"
        ]

-- | The set of reserved identifiers for the Dhall language
-- | Contains also all keywords from "reservedKeywords"
reservedIdentifiers :: HashSet Text
reservedIdentifiers = reservedKeywords <>
    Data.HashSet.fromList
        [ -- Builtins according to the `builtin` rule in the grammar
          "Natural/fold"
        , "Natural/build"
        , "Natural/isZero"
        , "Natural/even"
        , "Natural/odd"
        , "Natural/toInteger"
        , "Natural/show"
        , "Natural/subtract"
        , "Integer"
        , "Integer/clamp"
        , "Integer/negate"
        , "Integer/show"
        , "Integer/toDouble"
        , "Integer/show"
        , "Natural/subtract"
        , "Double/show"
        , "List/build"
        , "List/fold"
        , "List/length"
        , "List/head"
        , "List/last"
        , "List/indexed"
        , "List/reverse"
        , "Text/replace"
        , "Text/show"
        , "Bool"
        , "True"
        , "False"
        , "Optional"
        , "None"
        , "Natural"
        , "Integer"
        , "Double"
        , "Text"
        , "List"
        , "Type"
        , "Kind"
        , "Sort"
        ]

-- | Same as @Data.Text.splitOn@, except always returning a `NonEmpty` result
splitOn :: Text -> Text -> NonEmpty Text
splitOn needle haystack =
    case Data.Text.splitOn needle haystack of
        []     -> "" :| []
        t : ts -> t  :| ts

-- | Split `Chunks` by lines
linesLiteral :: Chunks s a -> NonEmpty (Chunks s a)
linesLiteral (Chunks [] suffix) =
    fmap (Chunks []) (splitOn "\n" suffix)
linesLiteral (Chunks ((prefix, interpolation) : pairs₀) suffix₀) =
    foldr
        NonEmpty.cons
        (Chunks ((lastLine, interpolation) : pairs₁) suffix₁ :| chunks)
        (fmap (Chunks []) initLines)
  where
    splitLines = splitOn "\n" prefix

    initLines = NonEmpty.init splitLines
    lastLine  = NonEmpty.last splitLines

    Chunks pairs₁ suffix₁ :| chunks = linesLiteral (Chunks pairs₀ suffix₀)

-- | Flatten several `Chunks` back into a single `Chunks` by inserting newlines
unlinesLiteral :: NonEmpty (Chunks s a) -> Chunks s a
unlinesLiteral chunks =
    Data.Foldable.fold (NonEmpty.intersperse "\n" chunks)

-- | Returns `True` if the `Chunks` represents a blank line
emptyLine :: Chunks s a -> Bool
emptyLine (Chunks [] ""  ) = True
emptyLine (Chunks [] "\r") = True  -- So that `\r\n` is treated as a blank line
emptyLine  _               = False

-- | Return the leading whitespace for a `Chunks` literal
leadingSpaces :: Chunks s a -> Text
leadingSpaces chunks = Data.Text.takeWhile isSpace firstText
  where
    isSpace c = c == ' ' || c == '\t'

    firstText =
        case chunks of
            Chunks                []  suffix -> suffix
            Chunks ((prefix, _) : _ ) _      -> prefix

{-| Compute the longest shared whitespace prefix for the purposes of stripping
    leading indentation
-}
longestSharedWhitespacePrefix :: NonEmpty (Chunks s a) -> Text
longestSharedWhitespacePrefix literals =
    case fmap leadingSpaces filteredLines of
        l : ls -> Data.Foldable.foldl' sharedPrefix l ls
        []     -> ""
  where
    sharedPrefix ab ac =
        case Data.Text.commonPrefixes ab ac of
            Just (a, _b, _c) -> a
            Nothing          -> ""

    -- The standard specifies to filter out blank lines for all lines *except*
    -- for the last line
    filteredLines = newInit <> pure oldLast
      where
        oldInit = NonEmpty.init literals

        oldLast = NonEmpty.last literals

        newInit = filter (not . emptyLine) oldInit

-- | Drop the first @n@ characters for a `Chunks` literal
dropLiteral :: Int -> Chunks s a -> Chunks s a
dropLiteral n (Chunks [] suffix) =
    Chunks [] (Data.Text.drop n suffix)
dropLiteral n (Chunks ((prefix, interpolation) : rest) suffix) =
    Chunks ((Data.Text.drop n prefix, interpolation) : rest) suffix

{-| Convert a single-quoted `Chunks` literal to the equivalent double-quoted
    `Chunks` literal
-}
toDoubleQuoted :: Chunks Src a -> Chunks Src a
toDoubleQuoted literal =
    unlinesLiteral (fmap (dropLiteral indent) literals)
  where
    literals = linesLiteral literal

    longestSharedPrefix = longestSharedWhitespacePrefix literals

    indent = Data.Text.length longestSharedPrefix

{-| `shift` is used by both normalization and type-checking to avoid variable
    capture by shifting variable indices

    For example, suppose that you were to normalize the following expression:

> λ(a : Type) → λ(x : a) → (λ(y : a) → λ(x : a) → y) x

    If you were to substitute @y@ with @x@ without shifting any variable
    indices, then you would get the following incorrect result:

> λ(a : Type) → λ(x : a) → λ(x : a) → x  -- Incorrect normalized form

    In order to substitute @x@ in place of @y@ we need to `shift` @x@ by @1@ in
    order to avoid being misinterpreted as the @x@ bound by the innermost
    lambda.  If we perform that `shift` then we get the correct result:

> λ(a : Type) → λ(x : a) → λ(x : a) → x@1

    As a more worked example, suppose that you were to normalize the following
    expression:

>     λ(a : Type)
> →   λ(f : a → a → a)
> →   λ(x : a)
> →   λ(x : a)
> →   (λ(x : a) → f x x@1) x@1

    The correct normalized result would be:

>     λ(a : Type)
> →   λ(f : a → a → a)
> →   λ(x : a)
> →   λ(x : a)
> →   f x@1 x

    The above example illustrates how we need to both increase and decrease
    variable indices as part of substitution:

    * We need to increase the index of the outer @x\@1@ to @x\@2@ before we
      substitute it into the body of the innermost lambda expression in order
      to avoid variable capture.  This substitution changes the body of the
      lambda expression to @(f x\@2 x\@1)@

    * We then remove the innermost lambda and therefore decrease the indices of
      both @x@s in @(f x\@2 x\@1)@ to @(f x\@1 x)@ in order to reflect that one
      less @x@ variable is now bound within that scope

    Formally, @(shift d (V x n) e)@ modifies the expression @e@ by adding @d@ to
    the indices of all variables named @x@ whose indices are greater than
    @(n + m)@, where @m@ is the number of bound variables of the same name
    within that scope

    In practice, @d@ is always @1@ or @-1@ because we either:

    * increment variables by @1@ to avoid variable capture during substitution
    * decrement variables by @1@ when deleting lambdas after substitution

    @n@ starts off at @0@ when substitution begins and increments every time we
    descend into a lambda or let expression that binds a variable of the same
    name in order to avoid shifting the bound variables by mistake.
-}
shift :: Int -> Var -> Expr s a -> Expr s a
shift d (V x n) (Var (V x' n')) = Var (V x' n'')
  where
    n'' = if x == x' && n <= n' then n' + d else n'
shift d (V x n) (Lam cs (FunctionBinding c0 x' s c1 c2 _A) b) =
    Lam cs (FunctionBinding c0 x' s c1 c2 _A') b'
  where
    _A' = shift d (V x n ) _A
    b'  = shift d (V x n') b
      where
        n' = if x == x' then n + 1 else n
shift d (V x n) (Pi cs x' _A _B) = Pi cs x' _A' _B'
  where
    _A' = shift d (V x n ) _A
    _B' = shift d (V x n') _B
      where
        n' = if x == x' then n + 1 else n
shift d (V x n) (Let (Binding comment0 f src comment1 mt comment2 r) e) =
    Let (Binding comment0 f src comment1 mt' comment2 r') e'
  where
    e' = shift d (V x n') e
      where
        n' = if x == f then n + 1 else n

    mt' = fmap (fmap (shift d (V x n))) mt
    r'  =             shift d (V x n)  r
shift d v expression = Lens.over subExpressions (shift d v) expression

-- | Desugar all @with@ expressions
desugarWith :: Expr s a -> Expr s a
desugarWith = Optics.rewriteOf subExpressions rewrite
  where
    rewrite e@(With record (key :| []) value) =
        Just
            (Prefer
                mempty
                (PreferFromWith e)
                record
                (RecordLit [ (key, makeRecordField value) ])
            )
    rewrite e@(With record (key0 :| key1 : keys) value) =
        Just
            (Let
                (makeBinding "_" record)
                (Prefer mempty (PreferFromWith e) "_"
                    (RecordLit
                        [ (key0, makeRecordField $ With (Field "_" (FieldSelection Nothing Nothing key0 Nothing)) (key1 :| keys) (shift 1 "_" value)) ]
                    )
                )
            )
    rewrite _ = Nothing

_ERROR :: String
_ERROR = "\ESC[1;31mError\ESC[0m"

{-| Utility function used to throw internal errors that should never happen
    (in theory) but that are not enforced by the type system
-}
internalError :: Data.Text.Text -> forall b . b
internalError text = error (unlines
    [ _ERROR <> ": Compiler bug                                                        "
    , "                                                                                "
    , "Explanation: This error message means that there is a bug in the Dhall compiler."
    , "You didn't do anything wrong, but if you would like to see this problem fixed   "
    , "then you should report the bug at:                                              "
    , "                                                                                "
    , "https://github.com/dhall-lang/dhall-haskell/issues                              "
    , "                                                                                "
    , "Please include the following text in your bug report:                           "
    , "                                                                                "
    , "```                                                                             "
    , Data.Text.unpack text <> "                                                       "
    , "```                                                                             "
    ] )<|MERGE_RESOLUTION|>--- conflicted
+++ resolved
@@ -1167,12 +1167,8 @@
     RecordLit a -> RecordLit $ denoteRecordField <$> a
     Lam _ a b -> Lam Nothing (denoteFunctionBinding a) (denote b)
     Pi _ t a b -> Pi Nothing t (denote a) (denote b)
-<<<<<<< HEAD
     Field a (FieldSelection _ _ b _) -> Field (denote a) (FieldSelection Nothing Nothing b Nothing)
-=======
-    Field a (FieldSelection _ b _) -> Field (denote a) (FieldSelection Nothing b Nothing)
     Equivalent _ a b -> Equivalent Nothing (denote a) (denote b)
->>>>>>> f75e0d5a
     expression -> Lens.over unsafeSubExpressions denote expression
   where
     denoteRecordField (RecordField _ _ e _ _) = RecordField Nothing Nothing (denote e) Nothing Nothing
