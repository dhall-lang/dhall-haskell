{-# LANGUAGE BangPatterns       #-}
{-# LANGUAGE CPP                #-}
{-# LANGUAGE DeriveAnyClass     #-}
{-# LANGUAGE DeriveDataTypeable #-}
{-# LANGUAGE DeriveGeneric      #-}
{-# LANGUAGE DeriveTraversable  #-}
{-# LANGUAGE LambdaCase         #-}
{-# LANGUAGE OverloadedStrings  #-}
{-# LANGUAGE RankNTypes         #-}
{-# LANGUAGE RecordWildCards    #-}
{-# LANGUAGE StandaloneDeriving #-}
{-# LANGUAGE UnicodeSyntax      #-}

{-| This module contains the core syntax types and optics for them.

'reservedIdentifiers', 'denote' and friends are included because they are
involved in a dependency circle with "Dhall.Pretty.Internal".
-}

module Dhall.Syntax (
    -- * 'Expr'
      Const(..)
    , Var(..)
    , Binding(..)
    , makeBinding
    , Chunks(..)
    , DhallDouble(..)
    , Expr(..)

    -- ** 'Let'-blocks
    , MultiLet(..)
    , multiLet
    , wrapInLets

    -- ** Optics
    , subExpressions
    , chunkExprs
    , bindingExprs

    -- ** Handling 'Note's
    , denote
    , renote
    , shallowDenote

    -- * 'Import'
    , Directory(..)
    , File(..)
    , FilePrefix(..)
    , Import(..)
    , ImportHashed(..)
    , ImportMode(..)
    , ImportType(..)
    , URL(..)
    , Scheme(..)
    , pathCharacter

    -- * Reserved identifiers
    , reservedIdentifiers
    ) where

import Control.DeepSeq (NFData)
import Data.Bifunctor (Bifunctor(..))
import Data.Bits (xor)
import Data.Data (Data)
import Data.Foldable
import Data.HashSet (HashSet)
import Data.List.NonEmpty (NonEmpty(..))
import Data.String (IsString(..))
import Data.Semigroup (Semigroup(..))
import Data.Sequence (Seq)
import Data.Text (Text)
import Data.Text.Prettyprint.Doc (Doc, Pretty)
import Data.Traversable
import Data.Void (Void)
import Dhall.Map (Map)
import Dhall.Set (Set)
import Dhall.Src (Src(..))
import {-# SOURCE #-} Dhall.Pretty.Internal
import GHC.Generics (Generic)
import Instances.TH.Lift ()
import Language.Haskell.TH.Syntax (Lift)
import Numeric.Natural (Natural)
import Prelude hiding (succ)
import Unsafe.Coerce (unsafeCoerce)

import qualified Control.Monad
import qualified Data.HashSet
import qualified Data.List.NonEmpty
import qualified Data.Text
import qualified Data.Text.Prettyprint.Doc    as Pretty
import qualified Dhall.Crypto
import qualified Network.URI                  as URI

{-| Constants for a pure type system

    The axioms are:

> ⊦ Type : Kind
> ⊦ Kind : Sort

    ... and the valid rule pairs are:

> ⊦ Type ↝ Type : Type  -- Functions from terms to terms (ordinary functions)
> ⊦ Kind ↝ Type : Type  -- Functions from types to terms (type-polymorphic functions)
> ⊦ Sort ↝ Type : Type  -- Functions from kinds to terms
> ⊦ Kind ↝ Kind : Kind  -- Functions from types to types (type-level functions)
> ⊦ Sort ↝ Kind : Sort  -- Functions from kinds to types (kind-polymorphic functions)
> ⊦ Sort ↝ Sort : Sort  -- Functions from kinds to kinds (kind-level functions)

    Note that Dhall does not support functions from terms to types and therefore
    Dhall is not a dependently typed language
-}
data Const = Type | Kind | Sort
    deriving (Show, Eq, Ord, Data, Bounded, Enum, Generic, NFData)

instance Lift Const

instance Pretty Const where
    pretty = Pretty.unAnnotate . prettyConst

{-| Label for a bound variable

    The `Text` field is the variable's name (i.e. \"@x@\").

    The `Int` field disambiguates variables with the same name if there are
    multiple bound variables of the same name in scope.  Zero refers to the
    nearest bound variable and the index increases by one for each bound
    variable of the same name going outward.  The following diagram may help:

>                               ┌──refers to──┐
>                               │             │
>                               v             │
> λ(x : Type) → λ(y : Type) → λ(x : Type) → x@0
>
> ┌─────────────────refers to─────────────────┐
> │                                           │
> v                                           │
> λ(x : Type) → λ(y : Type) → λ(x : Type) → x@1

    This `Int` behaves like a De Bruijn index in the special case where all
    variables have the same name.

    You can optionally omit the index if it is @0@:

>                               ┌─refers to─┐
>                               │           │
>                               v           │
> λ(x : Type) → λ(y : Type) → λ(x : Type) → x

    Zero indices are omitted when pretty-printing `Var`s and non-zero indices
    appear as a numeric suffix.
-}
data Var = V Text !Int
    deriving (Data, Generic, Eq, Ord, Show, NFData)

instance Lift Var

instance IsString Var where
    fromString str = V (fromString str) 0

instance Pretty Var where
    pretty = Pretty.unAnnotate . prettyVar

{- | Record the binding part of a @let@ expression.

For example,
> let {- A -} x {- B -} : {- C -} Bool = {- D -} True in x
will be instantiated as follows:

* @bindingSrc0@ corresponds to the @A@ comment.
* @variable@ is @"x"@
* @bindingSrc1@ corresponds to the @B@ comment.
* @annotation@ is 'Just' a pair, corresponding to the @C@ comment and @Bool@.
* @bindingSrc2@ corresponds to the @D@ comment.
* @value@ corresponds to @True@.
-}
data Binding s a = Binding
    { bindingSrc0 :: Maybe s
    , variable    :: Text
    , bindingSrc1 :: Maybe s
    , annotation  :: Maybe (Maybe s, Expr s a)
    , bindingSrc2 :: Maybe s
    , value       :: Expr s a
    } deriving (Data, Eq, Foldable, Functor, Generic, NFData, Ord, Show, Traversable)

instance Bifunctor Binding where
    first k (Binding src0 a src1 b src2 c) =
        Binding (fmap k src0) a (fmap k src1) (fmap adapt0 b) (fmap k src2) (first k c)
      where
        adapt0 (src3, d) = (fmap k src3, first k d)

    second = fmap

{-| Construct a 'Binding' with no source information and no type annotation.
-}
makeBinding :: Text -> Expr s a -> Binding s a
makeBinding name = Binding Nothing name Nothing Nothing Nothing

-- | This wrapper around 'Prelude.Double' exists for its 'Eq' instance which is
-- defined via the binary encoding of Dhall @Double@s.
newtype DhallDouble = DhallDouble { getDhallDouble :: Double }
    deriving (Show, Data, NFData, Generic)

-- | This instance satisfies all the customary 'Eq' laws except substitutivity.
--
-- In particular:
--
-- >>> nan = DhallDouble (0/0)
-- >>> nan == nan
-- True
--
-- This instance is also consistent with with the binary encoding of Dhall @Double@s:
--
-- >>> toBytes n = Codec.Serialise.serialise (Dhall.Binary.encode (n :: DhallDouble))
--
-- prop> \a b -> (a == b) == (toBytes a == toBytes b)
instance Eq DhallDouble where
    DhallDouble a == DhallDouble b
        | isNaN a && isNaN b                      = True
        | isNegativeZero a `xor` isNegativeZero b = False
        | otherwise                               = a == b

-- | This instance relies on the 'Eq' instance for 'DhallDouble' but cannot
-- satisfy the customary 'Ord' laws when @NaN@ is involved.
instance Ord DhallDouble where
    compare a@(DhallDouble a') b@(DhallDouble b') =
        if a == b
            then EQ
            else compare a' b'

-- | The body of an interpolated @Text@ literal
data Chunks s a = Chunks [(Text, Expr s a)] Text
    deriving (Functor, Foldable, Generic, Traversable, Show, Eq, Ord, Data, NFData)

instance (Lift s, Lift a, Data s, Data a) => Lift (Chunks s a)

instance Data.Semigroup.Semigroup (Chunks s a) where
    Chunks xysL zL <> Chunks         []    zR =
        Chunks xysL (zL <> zR)
    Chunks xysL zL <> Chunks ((x, y):xysR) zR =
        Chunks (xysL ++ (zL <> x, y):xysR) zR

instance Monoid (Chunks s a) where
    mempty = Chunks [] mempty

#if !(MIN_VERSION_base(4,11,0))
    mappend = (<>)
#endif

instance IsString (Chunks s a) where
    fromString str = Chunks [] (fromString str)

{-| Syntax tree for expressions

    The @s@ type parameter is used to track the presence or absence of `Src`
    spans:

    * If @s = `Src`@ then the code may contains `Src` spans (either in a `Noted`
      constructor or inline within another constructor, like `Let`)
    * If @s = `Void`@ then the code has no `Src` spans

    The @a@ type parameter is used to track the presence or absence of imports

    * If @a = `Import`@ then the code may contain unresolved `Import`s
    * If @a = `Void`@ then the code has no `Import`s
-}
data Expr s a
    -- | > Const c                                  ~  c
    = Const Const
    -- | > Var (V x 0)                              ~  x
    --   > Var (V x n)                              ~  x@n
    | Var Var
    -- | > Lam x     A b                            ~  λ(x : A) -> b
    | Lam Text (Expr s a) (Expr s a)
    -- | > Pi "_" A B                               ~        A  -> B
    --   > Pi x   A B                               ~  ∀(x : A) -> B
    | Pi  Text (Expr s a) (Expr s a)
    -- | > App f a                                  ~  f a
    | App (Expr s a) (Expr s a)
    -- | > Let (Binding _ x _  Nothing  _ r) e      ~  let x     = r in e
    --   > Let (Binding _ x _ (Just t ) _ r) e      ~  let x : t = r in e
    --
    -- The difference between
    --
    -- > let x = a    let y = b in e
    --
    -- and
    --
    -- > let x = a in let y = b in e
    --
    -- is only an additional 'Note' around @'Let' "y" …@ in the second
    -- example.
    --
    -- See 'MultiLet' for a representation of let-blocks that mirrors the
    -- source code more closely.
    | Let (Binding s a) (Expr s a)
    -- | > Annot x t                                ~  x : t
    | Annot (Expr s a) (Expr s a)
    -- | > Bool                                     ~  Bool
    | Bool
    -- | > BoolLit b                                ~  b
    | BoolLit Bool
    -- | > BoolAnd x y                              ~  x && y
    | BoolAnd (Expr s a) (Expr s a)
    -- | > BoolOr  x y                              ~  x || y
    | BoolOr  (Expr s a) (Expr s a)
    -- | > BoolEQ  x y                              ~  x == y
    | BoolEQ  (Expr s a) (Expr s a)
    -- | > BoolNE  x y                              ~  x != y
    | BoolNE  (Expr s a) (Expr s a)
    -- | > BoolIf x y z                             ~  if x then y else z
    | BoolIf (Expr s a) (Expr s a) (Expr s a)
    -- | > Natural                                  ~  Natural
    | Natural
    -- | > NaturalLit n                             ~  n
    | NaturalLit Natural
    -- | > NaturalFold                              ~  Natural/fold
    | NaturalFold
    -- | > NaturalBuild                             ~  Natural/build
    | NaturalBuild
    -- | > NaturalIsZero                            ~  Natural/isZero
    | NaturalIsZero
    -- | > NaturalEven                              ~  Natural/even
    | NaturalEven
    -- | > NaturalOdd                               ~  Natural/odd
    | NaturalOdd
    -- | > NaturalToInteger                         ~  Natural/toInteger
    | NaturalToInteger
    -- | > NaturalShow                              ~  Natural/show
    | NaturalShow
    -- | > NaturalSubtract                          ~  Natural/subtract
    | NaturalSubtract
    -- | > NaturalPlus x y                          ~  x + y
    | NaturalPlus (Expr s a) (Expr s a)
    -- | > NaturalTimes x y                         ~  x * y
    | NaturalTimes (Expr s a) (Expr s a)
    -- | > Integer                                  ~  Integer
    | Integer
    -- | > IntegerLit n                             ~  ±n
    | IntegerLit Integer
    -- | IntegerClamp                               ~  Integer/clamp
    | IntegerClamp
    -- | IntegerNegate                              ~  Integer/negate
    | IntegerNegate
    -- | > IntegerShow                              ~  Integer/show
    | IntegerShow
    -- | > IntegerToDouble                          ~  Integer/toDouble
    | IntegerToDouble
    -- | > Double                                   ~  Double
    | Double
    -- | > DoubleLit n                              ~  n
    | DoubleLit DhallDouble
    -- | > DoubleShow                               ~  Double/show
    | DoubleShow
    -- | > Text                                     ~  Text
    | Text
    -- | > TextLit (Chunks [(t1, e1), (t2, e2)] t3) ~  "t1${e1}t2${e2}t3"
    | TextLit (Chunks s a)
    -- | > TextAppend x y                           ~  x ++ y
    | TextAppend (Expr s a) (Expr s a)
    -- | > TextShow                                 ~  Text/show
    | TextShow
    -- | > List                                     ~  List
    | List
    -- | > ListLit (Just t ) []                     ~  [] : t
    --   > ListLit  Nothing  [x, y, z]              ~  [x, y, z]
    --
    --   Invariant: A non-empty list literal is always represented as
    --   @ListLit Nothing xs@.
    --
    --   When an annotated, non-empty list literal is parsed, it is represented
    --   as
    --
    --   > Annot (ListLit Nothing [x, y, z]) t      ~ [x, y, z] : t

    -- Eventually we should have separate constructors for empty and non-empty
    -- list literals. For now it's easier to check the invariant in @infer@.
    -- See https://github.com/dhall-lang/dhall-haskell/issues/1359#issuecomment-537087234.
    | ListLit (Maybe (Expr s a)) (Seq (Expr s a))
    -- | > ListAppend x y                           ~  x # y
    | ListAppend (Expr s a) (Expr s a)
    -- | > ListBuild                                ~  List/build
    | ListBuild
    -- | > ListFold                                 ~  List/fold
    | ListFold
    -- | > ListLength                               ~  List/length
    | ListLength
    -- | > ListHead                                 ~  List/head
    | ListHead
    -- | > ListLast                                 ~  List/last
    | ListLast
    -- | > ListIndexed                              ~  List/indexed
    | ListIndexed
    -- | > ListReverse                              ~  List/reverse
    | ListReverse
    -- | > Optional                                 ~  Optional
    | Optional
    -- | > Some e                                   ~  Some e
    | Some (Expr s a)
    -- | > None                                     ~  None
    | None
    -- | > OptionalFold                             ~  Optional/fold
    | OptionalFold
    -- | > OptionalBuild                            ~  Optional/build
    | OptionalBuild
    -- | > Record       [(k1, t1), (k2, t2)]        ~  { k1 : t1, k2 : t1 }
    | Record    (Map Text (Expr s a))
    -- | > RecordLit    [(k1, v1), (k2, v2)]        ~  { k1 = v1, k2 = v2 }
    | RecordLit (Map Text (Expr s a))
    -- | > Union        [(k1, Just t1), (k2, Nothing)] ~  < k1 : t1 | k2 >
    | Union     (Map Text (Maybe (Expr s a)))
    -- | > Combine x y                              ~  x ∧ y
    | Combine (Expr s a) (Expr s a)
    -- | > CombineTypes x y                         ~  x ⩓ y
    | CombineTypes (Expr s a) (Expr s a)
    -- | > Prefer x y                               ~  x ⫽ y
    | Prefer (Expr s a) (Expr s a)
    -- | > RecordCompletion x y                     ~  x::y
    | RecordCompletion (Expr s a) (Expr s a)
    -- | > Merge x y (Just t )                      ~  merge x y : t
    --   > Merge x y  Nothing                       ~  merge x y
    | Merge (Expr s a) (Expr s a) (Maybe (Expr s a))
    -- | > ToMap x (Just t)                         ~  toMap x : t
    --   > ToMap x  Nothing                         ~  toMap x
    | ToMap (Expr s a) (Maybe (Expr s a))
    -- | > Field e x                                ~  e.x
    | Field (Expr s a) Text
    -- | > Project e (Left xs)                      ~  e.{ xs }
    -- | > Project e (Right t)                      ~  e.(t)
    | Project (Expr s a) (Either (Set Text) (Expr s a))
    -- | > Assert e                                 ~  assert : e
    | Assert (Expr s a)
    -- | > Equivalent x y                           ~  x ≡ y
    | Equivalent (Expr s a) (Expr s a)
    -- | > Note s x                                 ~  e
    | Note s (Expr s a)
    -- | > ImportAlt                                ~  e1 ? e2
    | ImportAlt (Expr s a) (Expr s a)
    -- | > Embed import                             ~  import
    | Embed a
    deriving (Foldable, Generic, Traversable, Show, Data, NFData)
-- NB: If you add a constructor to Expr, please also update the Arbitrary
-- instance in Dhall.Test.QuickCheck.

-- | This instance encodes what the Dhall standard calls an \"exact match\"
-- between two expressions.
--
-- Note that
--
-- >>> nan = DhallDouble (0/0)
-- >>> DoubleLit nan == DoubleLit nan
-- True
deriving instance (Eq s, Eq a) => Eq (Expr s a)

-- | Note that this 'Ord' instance inherits `DhallDouble`'s defects.
deriving instance (Ord s, Ord a) => Ord (Expr s a)

instance (Lift s, Lift a, Data s, Data a) => Lift (Expr s a)

-- This instance is hand-written due to the fact that deriving
-- it does not give us an INLINABLE pragma. We annotate this fmap
-- implementation with this pragma below to allow GHC to, possibly,
-- inline the implementation for performance improvements.
instance Functor (Expr s) where
  fmap _ (Const c) = Const c
  fmap _ (Var v) = Var v
  fmap f (Lam v e1 e2) = Lam v (fmap f e1) (fmap f e2)
  fmap f (Pi v e1 e2) = Pi v (fmap f e1) (fmap f e2)
  fmap f (App e1 e2) = App (fmap f e1) (fmap f e2)
  fmap f (Let b e2) = Let (fmap f b) (fmap f e2)
  fmap f (Annot e1 e2) = Annot (fmap f e1) (fmap f e2)
  fmap _ Bool = Bool
  fmap _ (BoolLit b) = BoolLit b
  fmap f (BoolAnd e1 e2) = BoolAnd (fmap f e1) (fmap f e2)
  fmap f (BoolOr e1 e2) = BoolOr (fmap f e1) (fmap f e2)
  fmap f (BoolEQ e1 e2) = BoolEQ (fmap f e1) (fmap f e2)
  fmap f (BoolNE e1 e2) = BoolNE (fmap f e1) (fmap f e2)
  fmap f (BoolIf e1 e2 e3) = BoolIf (fmap f e1) (fmap f e2) (fmap f e3)
  fmap _ Natural = Natural
  fmap _ (NaturalLit n) = NaturalLit n
  fmap _ NaturalFold = NaturalFold
  fmap _ NaturalBuild = NaturalBuild
  fmap _ NaturalIsZero = NaturalIsZero
  fmap _ NaturalEven = NaturalEven
  fmap _ NaturalOdd = NaturalOdd
  fmap _ NaturalToInteger = NaturalToInteger
  fmap _ NaturalShow = NaturalShow
  fmap _ NaturalSubtract = NaturalSubtract
  fmap f (NaturalPlus e1 e2) = NaturalPlus (fmap f e1) (fmap f e2)
  fmap f (NaturalTimes e1 e2) = NaturalTimes (fmap f e1) (fmap f e2)
  fmap _ Integer = Integer
  fmap _ (IntegerLit i) = IntegerLit i
  fmap _ IntegerClamp = IntegerClamp
  fmap _ IntegerNegate = IntegerNegate
  fmap _ IntegerShow = IntegerShow
  fmap _ IntegerToDouble = IntegerToDouble
  fmap _ Double = Double
  fmap _ (DoubleLit d) = DoubleLit d
  fmap _ DoubleShow = DoubleShow
  fmap _ Text = Text
  fmap f (TextLit cs) = TextLit (fmap f cs)
  fmap f (TextAppend e1 e2) = TextAppend (fmap f e1) (fmap f e2)
  fmap _ TextShow = TextShow
  fmap _ List = List
  fmap f (ListLit maybeE seqE) = ListLit (fmap (fmap f) maybeE) (fmap (fmap f) seqE)
  fmap f (ListAppend e1 e2) = ListAppend (fmap f e1) (fmap f e2)
  fmap _ ListBuild = ListBuild
  fmap _ ListFold = ListFold
  fmap _ ListLength = ListLength
  fmap _ ListHead = ListHead
  fmap _ ListLast = ListLast
  fmap _ ListIndexed = ListIndexed
  fmap _ ListReverse = ListReverse
  fmap _ Optional = Optional
  fmap f (Some e) = Some (fmap f e)
  fmap _ None = None
  fmap _ OptionalFold = OptionalFold
  fmap _ OptionalBuild = OptionalBuild
  fmap f (Record r) = Record (fmap (fmap f) r)
  fmap f (RecordLit r) = RecordLit (fmap (fmap f) r)
  fmap f (Union u) = Union (fmap (fmap (fmap f)) u)
  fmap f (Combine e1 e2) = Combine (fmap f e1) (fmap f e2)
  fmap f (CombineTypes e1 e2) = CombineTypes (fmap f e1) (fmap f e2)
  fmap f (Prefer e1 e2) = Prefer (fmap f e1) (fmap f e2)
  fmap f (RecordCompletion e1 e2) = RecordCompletion (fmap f e1) (fmap f e2)
  fmap f (Merge e1 e2 maybeE) = Merge (fmap f e1) (fmap f e2) (fmap (fmap f) maybeE)
  fmap f (ToMap e maybeE) = ToMap (fmap f e) (fmap (fmap f) maybeE)
  fmap f (Field e1 v) = Field (fmap f e1) v
  fmap f (Project e1 vs) = Project (fmap f e1) (fmap (fmap f) vs)
  fmap f (Assert t) = Assert (fmap f t)
  fmap f (Equivalent e1 e2) = Equivalent (fmap f e1) (fmap f e2)
  fmap f (Note s e1) = Note s (fmap f e1)
  fmap f (ImportAlt e1 e2) = ImportAlt (fmap f e1) (fmap f e2)
  fmap f (Embed a) = Embed (f a)
  {-# INLINABLE fmap #-}

instance Applicative (Expr s) where
    pure = Embed

    (<*>) = Control.Monad.ap

instance Monad (Expr s) where
    return = pure

    Const a              >>= _ = Const a
    Var a                >>= _ = Var a
    Lam a b c            >>= k = Lam a (b >>= k) (c >>= k)
    Pi  a b c            >>= k = Pi a (b >>= k) (c >>= k)
    App a b              >>= k = App (a >>= k) (b >>= k)
    Let a b              >>= k = Let (adapt0 a) (b >>= k)
      where
        adapt0 (Binding src0 c src1 d src2 e) =
            Binding src0 c src1 (fmap adapt1 d) src2 (e >>= k)

        adapt1 (src3, f) = (src3, f >>= k)
    Annot a b            >>= k = Annot (a >>= k) (b >>= k)
    Bool                 >>= _ = Bool
    BoolLit a            >>= _ = BoolLit a
    BoolAnd a b          >>= k = BoolAnd (a >>= k) (b >>= k)
    BoolOr  a b          >>= k = BoolOr  (a >>= k) (b >>= k)
    BoolEQ  a b          >>= k = BoolEQ  (a >>= k) (b >>= k)
    BoolNE  a b          >>= k = BoolNE  (a >>= k) (b >>= k)
    BoolIf a b c         >>= k = BoolIf (a >>= k) (b >>= k) (c >>= k)
    Natural              >>= _ = Natural
    NaturalLit a         >>= _ = NaturalLit a
    NaturalFold          >>= _ = NaturalFold
    NaturalBuild         >>= _ = NaturalBuild
    NaturalIsZero        >>= _ = NaturalIsZero
    NaturalEven          >>= _ = NaturalEven
    NaturalOdd           >>= _ = NaturalOdd
    NaturalToInteger     >>= _ = NaturalToInteger
    NaturalShow          >>= _ = NaturalShow
    NaturalSubtract      >>= _ = NaturalSubtract
    NaturalPlus  a b     >>= k = NaturalPlus  (a >>= k) (b >>= k)
    NaturalTimes a b     >>= k = NaturalTimes (a >>= k) (b >>= k)
    Integer              >>= _ = Integer
    IntegerLit a         >>= _ = IntegerLit a
    IntegerClamp         >>= _ = IntegerClamp
    IntegerNegate        >>= _ = IntegerNegate
    IntegerShow          >>= _ = IntegerShow
    IntegerToDouble      >>= _ = IntegerToDouble
    Double               >>= _ = Double
    DoubleLit a          >>= _ = DoubleLit a
    DoubleShow           >>= _ = DoubleShow
    Text                 >>= _ = Text
    TextLit (Chunks a b) >>= k = TextLit (Chunks (fmap (fmap (>>= k)) a) b)
    TextAppend a b       >>= k = TextAppend (a >>= k) (b >>= k)
    TextShow             >>= _ = TextShow
    List                 >>= _ = List
    ListLit a b          >>= k = ListLit (fmap (>>= k) a) (fmap (>>= k) b)
    ListAppend a b       >>= k = ListAppend (a >>= k) (b >>= k)
    ListBuild            >>= _ = ListBuild
    ListFold             >>= _ = ListFold
    ListLength           >>= _ = ListLength
    ListHead             >>= _ = ListHead
    ListLast             >>= _ = ListLast
    ListIndexed          >>= _ = ListIndexed
    ListReverse          >>= _ = ListReverse
    Optional             >>= _ = Optional
    Some a               >>= k = Some (a >>= k)
    None                 >>= _ = None
    OptionalFold         >>= _ = OptionalFold
    OptionalBuild        >>= _ = OptionalBuild
    Record    a          >>= k = Record (fmap (>>= k) a)
    RecordLit a          >>= k = RecordLit (fmap (>>= k) a)
    Union     a          >>= k = Union (fmap (fmap (>>= k)) a)
    Combine a b          >>= k = Combine (a >>= k) (b >>= k)
    CombineTypes a b     >>= k = CombineTypes (a >>= k) (b >>= k)
    Prefer a b           >>= k = Prefer (a >>= k) (b >>= k)
    RecordCompletion a b >>= k = RecordCompletion (a >>= k) (b >>= k)
    Merge a b c          >>= k = Merge (a >>= k) (b >>= k) (fmap (>>= k) c)
    ToMap a b            >>= k = ToMap (a >>= k) (fmap (>>= k) b)
    Field a b            >>= k = Field (a >>= k) b
    Project a b          >>= k = Project (a >>= k) (fmap (>>= k) b)
    Assert a             >>= k = Assert (a >>= k)
    Equivalent a b       >>= k = Equivalent (a >>= k) (b >>= k)
    Note a b             >>= k = Note a (b >>= k)
    ImportAlt a b        >>= k = ImportAlt (a >>= k) (b >>= k)
    Embed a              >>= k = k a

instance Bifunctor Expr where
    first _ (Const a             ) = Const a
    first _ (Var a               ) = Var a
    first k (Lam a b c           ) = Lam a (first k b) (first k c)
    first k (Pi a b c            ) = Pi a (first k b) (first k c)
    first k (App a b             ) = App (first k a) (first k b)
    first k (Let a b             ) = Let (first k a) (first k b)
    first k (Annot a b           ) = Annot (first k a) (first k b)
    first _  Bool                  = Bool
    first _ (BoolLit a           ) = BoolLit a
    first k (BoolAnd a b         ) = BoolAnd (first k a) (first k b)
    first k (BoolOr a b          ) = BoolOr (first k a) (first k b)
    first k (BoolEQ a b          ) = BoolEQ (first k a) (first k b)
    first k (BoolNE a b          ) = BoolNE (first k a) (first k b)
    first k (BoolIf a b c        ) = BoolIf (first k a) (first k b) (first k c)
    first _  Natural               = Natural
    first _ (NaturalLit a        ) = NaturalLit a
    first _  NaturalFold           = NaturalFold
    first _  NaturalBuild          = NaturalBuild
    first _  NaturalIsZero         = NaturalIsZero
    first _  NaturalEven           = NaturalEven
    first _  NaturalOdd            = NaturalOdd
    first _  NaturalToInteger      = NaturalToInteger
    first _  NaturalShow           = NaturalShow
    first _  NaturalSubtract       = NaturalSubtract
    first k (NaturalPlus a b     ) = NaturalPlus (first k a) (first k b)
    first k (NaturalTimes a b    ) = NaturalTimes (first k a) (first k b)
    first _  Integer               = Integer
    first _ (IntegerLit a        ) = IntegerLit a
    first _  IntegerClamp          = IntegerClamp
    first _  IntegerNegate         = IntegerNegate
    first _  IntegerShow           = IntegerShow
    first _  IntegerToDouble       = IntegerToDouble
    first _  Double                = Double
    first _ (DoubleLit a         ) = DoubleLit a
    first _  DoubleShow            = DoubleShow
    first _  Text                  = Text
    first k (TextLit (Chunks a b)) = TextLit (Chunks (fmap (fmap (first k)) a) b)
    first k (TextAppend a b      ) = TextAppend (first k a) (first k b)
    first _  TextShow              = TextShow
    first _  List                  = List
    first k (ListLit a b         ) = ListLit (fmap (first k) a) (fmap (first k) b)
    first k (ListAppend a b      ) = ListAppend (first k a) (first k b)
    first _  ListBuild             = ListBuild
    first _  ListFold              = ListFold
    first _  ListLength            = ListLength
    first _  ListHead              = ListHead
    first _  ListLast              = ListLast
    first _  ListIndexed           = ListIndexed
    first _  ListReverse           = ListReverse
    first _  Optional              = Optional
    first k (Some a              ) = Some (first k a)
    first _  None                  = None
    first _  OptionalFold          = OptionalFold
    first _  OptionalBuild         = OptionalBuild
    first k (Record a            ) = Record (fmap (first k) a)
    first k (RecordLit a         ) = RecordLit (fmap (first k) a)
    first k (Union a             ) = Union (fmap (fmap (first k)) a)
    first k (Combine a b         ) = Combine (first k a) (first k b)
    first k (CombineTypes a b    ) = CombineTypes (first k a) (first k b)
    first k (Prefer a b          ) = Prefer (first k a) (first k b)
    first k (RecordCompletion a b) = RecordCompletion (first k a) (first k b)
    first k (Merge a b c         ) = Merge (first k a) (first k b) (fmap (first k) c)
    first k (ToMap a b           ) = ToMap (first k a) (fmap (first k) b)
    first k (Field a b           ) = Field (first k a) b
    first k (Assert a            ) = Assert (first k a)
    first k (Equivalent a b      ) = Equivalent (first k a) (first k b)
    first k (Project a b         ) = Project (first k a) (fmap (first k) b)
    first k (Note a b            ) = Note (k a) (first k b)
    first k (ImportAlt a b       ) = ImportAlt (first k a) (first k b)
    first _ (Embed a             ) = Embed a

    second = fmap

instance IsString (Expr s a) where
    fromString str = Var (fromString str)

-- | Generates a syntactically valid Dhall program
instance Pretty a => Pretty (Expr s a) where
    pretty = Pretty.unAnnotate . prettyExpr

{-
Instead of converting explicitly between 'Expr's and 'MultiLet', it might
be nicer to use a pattern synonym:

> pattern MultiLet' :: NonEmpty (Binding s a) -> Expr s a -> Expr s a
> pattern MultiLet' as b <- (multiLetFromExpr -> Just (MultiLet as b)) where
>   MultiLet' as b = wrapInLets as b
>
> multiLetFromExpr :: Expr s a -> Maybe (MultiLet s a)
> multiLetFromExpr = \case
>     Let x mA a b -> Just (multiLet x mA a b)
>     _ -> Nothing

This works in principle, but GHC as of v8.8.1 doesn't handle it well:
https://gitlab.haskell.org/ghc/ghc/issues/17096

This should be fixed by GHC-8.10, so it might be worth revisiting then.
-}

{-| Generate a 'MultiLet' from the contents of a 'Let'.

    In the resulting @'MultiLet' bs e@, @e@ is guaranteed not to be a 'Let',
    but it might be a @('Note' … ('Let' …))@.

    Given parser output, 'multiLet' consolidates @let@s that formed a
    let-block in the original source.
-}
multiLet :: Binding s a -> Expr s a -> MultiLet s a
multiLet b0 = \case
    Let b1 e1 ->
        let MultiLet bs e = multiLet b1 e1
        in  MultiLet (Data.List.NonEmpty.cons b0 bs) e
    e -> MultiLet (b0 :| []) e

{-| Wrap let-'Binding's around an 'Expr'.

'wrapInLets' can be understood as an inverse for 'multiLet':

> let MultiLet bs e1 = multiLet b e0
>
> wrapInLets bs e1 == Let b e0
-}
wrapInLets :: Foldable f => f (Binding s a) -> Expr s a -> Expr s a
wrapInLets bs e = foldr Let e bs

{-| This type represents 1 or more nested `Let` bindings that have been
    coalesced together for ease of manipulation
-}
data MultiLet s a = MultiLet (NonEmpty (Binding s a)) (Expr s a)

-- | A traversal over the immediate sub-expressions of an expression.
subExpressions :: Applicative f => (Expr s a -> f (Expr s a)) -> Expr s a -> f (Expr s a)
subExpressions _ (Const c) = pure (Const c)
subExpressions _ (Var v) = pure (Var v)
subExpressions f (Lam a b c) = Lam a <$> f b <*> f c
subExpressions f (Pi a b c) = Pi a <$> f b <*> f c
subExpressions f (App a b) = App <$> f a <*> f b
subExpressions f (Let a b) = Let <$> bindingExprs f a <*> f b
subExpressions f (Annot a b) = Annot <$> f a <*> f b
subExpressions _ Bool = pure Bool
subExpressions _ (BoolLit b) = pure (BoolLit b)
subExpressions f (BoolAnd a b) = BoolAnd <$> f a <*> f b
subExpressions f (BoolOr a b) = BoolOr <$> f a <*> f b
subExpressions f (BoolEQ a b) = BoolEQ <$> f a <*> f b
subExpressions f (BoolNE a b) = BoolNE <$> f a <*> f b
subExpressions f (BoolIf a b c) = BoolIf <$> f a <*> f b <*> f c
subExpressions _ Natural = pure Natural
subExpressions _ (NaturalLit n) = pure (NaturalLit n)
subExpressions _ NaturalFold = pure NaturalFold
subExpressions _ NaturalBuild = pure NaturalBuild
subExpressions _ NaturalIsZero = pure NaturalIsZero
subExpressions _ NaturalEven = pure NaturalEven
subExpressions _ NaturalOdd = pure NaturalOdd
subExpressions _ NaturalToInteger = pure NaturalToInteger
subExpressions _ NaturalShow = pure NaturalShow
subExpressions _ NaturalSubtract = pure NaturalSubtract
subExpressions f (NaturalPlus a b) = NaturalPlus <$> f a <*> f b
subExpressions f (NaturalTimes a b) = NaturalTimes <$> f a <*> f b
subExpressions _ Integer = pure Integer
subExpressions _ (IntegerLit n) = pure (IntegerLit n)
subExpressions _ IntegerClamp = pure IntegerClamp
subExpressions _ IntegerNegate = pure IntegerNegate
subExpressions _ IntegerShow = pure IntegerShow
subExpressions _ IntegerToDouble = pure IntegerToDouble
subExpressions _ Double = pure Double
subExpressions _ (DoubleLit n) = pure (DoubleLit n)
subExpressions _ DoubleShow = pure DoubleShow
subExpressions _ Text = pure Text
subExpressions f (TextLit chunks) =
    TextLit <$> chunkExprs f chunks
subExpressions f (TextAppend a b) = TextAppend <$> f a <*> f b
subExpressions _ TextShow = pure TextShow
subExpressions _ List = pure List
subExpressions f (ListLit a b) = ListLit <$> traverse f a <*> traverse f b
subExpressions f (ListAppend a b) = ListAppend <$> f a <*> f b
subExpressions _ ListBuild = pure ListBuild
subExpressions _ ListFold = pure ListFold
subExpressions _ ListLength = pure ListLength
subExpressions _ ListHead = pure ListHead
subExpressions _ ListLast = pure ListLast
subExpressions _ ListIndexed = pure ListIndexed
subExpressions _ ListReverse = pure ListReverse
subExpressions _ Optional = pure Optional
subExpressions f (Some a) = Some <$> f a
subExpressions _ None = pure None
subExpressions _ OptionalFold = pure OptionalFold
subExpressions _ OptionalBuild = pure OptionalBuild
subExpressions f (Record a) = Record <$> traverse f a
subExpressions f ( RecordLit a ) = RecordLit <$> traverse f a
subExpressions f (Union a) = Union <$> traverse (traverse f) a
subExpressions f (Combine a b) = Combine <$> f a <*> f b
subExpressions f (CombineTypes a b) = CombineTypes <$> f a <*> f b
subExpressions f (Prefer a b) = Prefer <$> f a <*> f b
subExpressions f (RecordCompletion a b) = RecordCompletion <$> f a <*> f b
subExpressions f (Merge a b t) = Merge <$> f a <*> f b <*> traverse f t
subExpressions f (ToMap a t) = ToMap <$> f a <*> traverse f t
subExpressions f (Field a b) = Field <$> f a <*> pure b
subExpressions f (Project a b) = Project <$> f a <*> traverse f b
subExpressions f (Assert a) = Assert <$> f a
subExpressions f (Equivalent a b) = Equivalent <$> f a <*> f b
subExpressions f (Note a b) = Note a <$> f b
subExpressions f (ImportAlt l r) = ImportAlt <$> f l <*> f r
subExpressions _ (Embed a) = pure (Embed a)

{-| Traverse over the immediate 'Expr' children in a 'Binding'.
-}
bindingExprs
  :: (Applicative f)
  => (Expr s a -> f (Expr s b))
  -> Binding s a -> f (Binding s b)
bindingExprs f (Binding s0 n s1 t s2 v) =
  Binding
    <$> pure s0
    <*> pure n
    <*> pure s1
    <*> traverse (traverse f) t
    <*> pure s2
    <*> f v

-- | A traversal over the immediate sub-expressions in 'Chunks'.
chunkExprs
  :: Applicative f
  => (Expr s a -> f (Expr t b))
  -> Chunks s a -> f (Chunks t b)
chunkExprs f (Chunks chunks final) =
  flip Chunks final <$> traverse (traverse f) chunks

{-| Internal representation of a directory that stores the path components in
    reverse order

    In other words, the directory @\/foo\/bar\/baz@ is encoded as
    @Directory { components = [ "baz", "bar", "foo" ] }@
-}
newtype Directory = Directory { components :: [Text] }
    deriving (Eq, Generic, Ord, Show, NFData)

instance Semigroup Directory where
    Directory components₀ <> Directory components₁ =
        Directory (components₁ <> components₀)

instance Pretty Directory where
    pretty (Directory {..}) = foldMap prettyPathComponent (reverse components)

prettyPathComponent :: Text -> Doc ann
prettyPathComponent text
    | Data.Text.all pathCharacter text =
        "/" <> Pretty.pretty text
    | otherwise =
        "/\"" <> Pretty.pretty text <> "\""

{-| A `File` is a `directory` followed by one additional path component
    representing the `file` name
-}
data File = File
    { directory :: Directory
    , file      :: Text
    } deriving (Eq, Generic, Ord, Show, NFData)

instance Pretty File where
    pretty (File {..}) =
            Pretty.pretty directory
        <>  prettyPathComponent file

instance Semigroup File where
    File directory₀ _ <> File directory₁ file =
        File (directory₀ <> directory₁) file

-- | The beginning of a file path which anchors subsequent path components
data FilePrefix
    = Absolute
    -- ^ Absolute path
    | Here
    -- ^ Path relative to @.@
    | Parent
    -- ^ Path relative to @..@
    | Home
    -- ^ Path relative to @~@
    deriving (Eq, Generic, Ord, Show, NFData)

instance Pretty FilePrefix where
    pretty Absolute = ""
    pretty Here     = "."
    pretty Parent   = ".."
    pretty Home     = "~"

-- | The URI scheme
data Scheme = HTTP | HTTPS deriving (Eq, Generic, Ord, Show, NFData)

-- | This type stores all of the components of a remote import
data URL = URL
    { scheme    :: Scheme
    , authority :: Text
    , path      :: File
    , query     :: Maybe Text
    , headers   :: Maybe (Expr Src Import)
    } deriving (Eq, Generic, Ord, Show, NFData)

instance Pretty URL where
    pretty (URL {..}) =
            schemeDoc
        <>  "://"
        <>  Pretty.pretty authority
        <>  pathDoc
        <>  queryDoc
        <>  foldMap prettyHeaders headers
      where
        prettyHeaders h = " using " <> Pretty.pretty h

        File {..} = path

        Directory {..} = directory

        pathDoc =
                foldMap prettyURIComponent (reverse components)
            <>  prettyURIComponent file

        schemeDoc = case scheme of
            HTTP  -> "http"
            HTTPS -> "https"

        queryDoc = case query of
            Nothing -> ""
            Just q  -> "?" <> Pretty.pretty q

prettyURIComponent :: Text -> Doc ann
prettyURIComponent text =
        Pretty.pretty $ URI.normalizeCase $ URI.normalizeEscape $ "/" <> Data.Text.unpack text

-- | The type of import (i.e. local vs. remote vs. environment)
data ImportType
    = Local FilePrefix File
    -- ^ Local path
    | Remote URL
    -- ^ URL of remote resource and optional headers stored in an import
    | Env  Text
    -- ^ Environment variable
    | Missing
    deriving (Eq, Generic, Ord, Show, NFData)

parent :: File
parent = File { directory = Directory { components = [ ".." ] }, file = "" }

instance Semigroup ImportType where
    Local prefix file₀ <> Local Here file₁ = Local prefix (file₀ <> file₁)

    Remote (URL { path = path₀, ..}) <> Local Here path₁ =
        Remote (URL { path = path₀ <> path₁, ..})

    Local prefix file₀ <> Local Parent file₁ =
        Local prefix (file₀ <> parent <> file₁)

    Remote (URL { path = path₀, .. }) <> Local Parent path₁ =
        Remote (URL { path = path₀ <> parent <> path₁, .. })

    import₀ <> Remote (URL { headers = headers₀, .. }) =
        Remote (URL { headers = headers₁, .. })
      where
        importHashed₀ = Import (ImportHashed Nothing import₀) Code

        headers₁ = fmap (fmap (importHashed₀ <>)) headers₀

    _ <> import₁ =
        import₁

instance Pretty ImportType where
    pretty (Local prefix file) =
        Pretty.pretty prefix <> Pretty.pretty file

    pretty (Remote url) = Pretty.pretty url

    pretty (Env env) = "env:" <> Pretty.pretty env

    pretty Missing = "missing"

-- | How to interpret the import's contents (i.e. as Dhall code or raw text)
data ImportMode = Code | RawText | Location
  deriving (Eq, Generic, Ord, Show, NFData)

-- | A `ImportType` extended with an optional hash for semantic integrity checks
data ImportHashed = ImportHashed
    { hash       :: Maybe Dhall.Crypto.SHA256Digest
    , importType :: ImportType
    } deriving (Eq, Generic, Ord, Show, NFData)

instance Semigroup ImportHashed where
    ImportHashed _ importType₀ <> ImportHashed hash importType₁ =
        ImportHashed hash (importType₀ <> importType₁)

instance Pretty ImportHashed where
    pretty (ImportHashed  Nothing p) =
      Pretty.pretty p
    pretty (ImportHashed (Just h) p) =
      Pretty.pretty p <> " sha256:" <> Pretty.pretty (show h)

-- | Reference to an external resource
data Import = Import
    { importHashed :: ImportHashed
    , importMode   :: ImportMode
    } deriving (Eq, Generic, Ord, Show, NFData)

instance Semigroup Import where
    Import importHashed₀ _ <> Import importHashed₁ code =
        Import (importHashed₀ <> importHashed₁) code

instance Pretty Import where
    pretty (Import {..}) = Pretty.pretty importHashed <> Pretty.pretty suffix
      where
        suffix :: Text
        suffix = case importMode of
            RawText  -> " as Text"
            Location -> " as Location"
            Code     -> ""

{-| Returns `True` if the given `Char` is valid within an unquoted path
    component

    This is exported for reuse within the @"Dhall.Parser.Token"@ module
-}
pathCharacter :: Char -> Bool
pathCharacter c =
         '\x21' == c
    ||  ('\x24' <= c && c <= '\x27')
    ||  ('\x2A' <= c && c <= '\x2B')
    ||  ('\x2D' <= c && c <= '\x2E')
    ||  ('\x30' <= c && c <= '\x3B')
    ||  c == '\x3D'
    ||  ('\x40' <= c && c <= '\x5A')
    ||  ('\x5E' <= c && c <= '\x7A')
    ||  c == '\x7C'
    ||  c == '\x7E'

-- | Remove all `Note` constructors from an `Expr` (i.e. de-`Note`)
denote :: Expr s a -> Expr t a
denote (Note _ b            ) = denote b
denote (Const a             ) = Const a
denote (Var a               ) = Var a
denote (Lam a b c           ) = Lam a (denote b) (denote c)
denote (Pi a b c            ) = Pi a (denote b) (denote c)
denote (App a b             ) = App (denote a) (denote b)
denote (Let a b             ) = Let (adapt0 a) (denote b)
  where
    adapt0 (Binding _ c _ d _ e) =
        Binding Nothing c Nothing (fmap adapt1 d) Nothing (denote e)

    adapt1 (_, f) = (Nothing, denote f)
denote (Annot a b           ) = Annot (denote a) (denote b)
denote  Bool                  = Bool
denote (BoolLit a           ) = BoolLit a
denote (BoolAnd a b         ) = BoolAnd (denote a) (denote b)
denote (BoolOr a b          ) = BoolOr (denote a) (denote b)
denote (BoolEQ a b          ) = BoolEQ (denote a) (denote b)
denote (BoolNE a b          ) = BoolNE (denote a) (denote b)
denote (BoolIf a b c        ) = BoolIf (denote a) (denote b) (denote c)
denote  Natural               = Natural
denote (NaturalLit a        ) = NaturalLit a
denote  NaturalFold           = NaturalFold
denote  NaturalBuild          = NaturalBuild
denote  NaturalIsZero         = NaturalIsZero
denote  NaturalEven           = NaturalEven
denote  NaturalOdd            = NaturalOdd
denote  NaturalToInteger      = NaturalToInteger
denote  NaturalShow           = NaturalShow
denote  NaturalSubtract       = NaturalSubtract
denote (NaturalPlus a b     ) = NaturalPlus (denote a) (denote b)
denote (NaturalTimes a b    ) = NaturalTimes (denote a) (denote b)
denote  Integer               = Integer
denote (IntegerLit a        ) = IntegerLit a
denote  IntegerClamp          = IntegerClamp
denote  IntegerNegate         = IntegerNegate
denote  IntegerShow           = IntegerShow
denote  IntegerToDouble       = IntegerToDouble
denote  Double                = Double
denote (DoubleLit a         ) = DoubleLit a
denote  DoubleShow            = DoubleShow
denote  Text                  = Text
denote (TextLit (Chunks a b)) = TextLit (Chunks (fmap (fmap denote) a) b)
denote (TextAppend a b      ) = TextAppend (denote a) (denote b)
denote  TextShow              = TextShow
denote  List                  = List
denote (ListLit a b         ) = ListLit (fmap denote a) (fmap denote b)
denote (ListAppend a b      ) = ListAppend (denote a) (denote b)
denote  ListBuild             = ListBuild
denote  ListFold              = ListFold
denote  ListLength            = ListLength
denote  ListHead              = ListHead
denote  ListLast              = ListLast
denote  ListIndexed           = ListIndexed
denote  ListReverse           = ListReverse
denote  Optional              = Optional
denote (Some a              ) = Some (denote a)
denote  None                  = None
denote  OptionalFold          = OptionalFold
denote  OptionalBuild         = OptionalBuild
denote (Record a            ) = Record (fmap denote a)
denote (RecordLit a         ) = RecordLit (fmap denote a)
denote (Union a             ) = Union (fmap (fmap denote) a)
denote (Combine a b         ) = Combine (denote a) (denote b)
denote (CombineTypes a b    ) = CombineTypes (denote a) (denote b)
denote (Prefer a b          ) = Prefer (denote a) (denote b)
denote (RecordCompletion a b) = RecordCompletion (denote a) (denote b)
denote (Merge a b c         ) = Merge (denote a) (denote b) (fmap denote c)
denote (ToMap a b           ) = ToMap (denote a) (fmap denote b)
denote (Field a b           ) = Field (denote a) b
denote (Project a b         ) = Project (denote a) (fmap denote b)
denote (Assert a            ) = Assert (denote a)
denote (Equivalent a b      ) = Equivalent (denote a) (denote b)
denote (ImportAlt a b       ) = ImportAlt (denote a) (denote b)
denote (Embed a             ) = Embed a

-- | The \"opposite\" of `denote`, like @first absurd@ but faster
renote :: Expr Void a -> Expr s a
renote = unsafeCoerce
{-# INLINE renote #-}

{-| Remove any outermost `Note` constructors

    This is typically used when you want to get the outermost non-`Note`
    constructor without removing internal `Note` constructors
-}
shallowDenote :: Expr s a -> Expr s a
shallowDenote (Note _ e) = shallowDenote e
shallowDenote         e  = e

-- | The set of reserved identifiers for the Dhall language
reservedIdentifiers :: HashSet Text
reservedIdentifiers =
    Data.HashSet.fromList
        [ -- Keywords according to the `keyword` rule in the grammar
          "if"
        , "then"
        , "else"
        , "let"
        , "in"
        , "using"
        , "missing"
        , "as"
        , "Infinity"
        , "NaN"
        , "merge"
        , "Some"
        , "toMap"
        , "assert"

          -- Builtins according to the `builtin` rule in the grammar
        , "Natural/fold"
        , "Natural/build"
        , "Natural/isZero"
        , "Natural/even"
        , "Natural/odd"
        , "Natural/toInteger"
        , "Natural/show"
<<<<<<< HEAD
=======
        , "Natural/subtract"
        , "Integer"
        , "Integer/clamp"
        , "Integer/negate"
        , "Integer/show"
>>>>>>> 2a8735c2
        , "Integer/toDouble"
        , "Integer/show"
        , "Natural/subtract"
        , "Double/show"
        , "List/build"
        , "List/fold"
        , "List/length"
        , "List/head"
        , "List/last"
        , "List/indexed"
        , "List/reverse"
        , "Optional/fold"
        , "Optional/build"
        , "Text/show"
        , "Bool"
        , "True"
        , "False"
        , "Optional"
        , "None"
        , "Natural"
        , "Integer"
        , "Double"
        , "Text"
        , "List"
        , "Type"
        , "Kind"
        , "Sort"

          -- Technically just an `operator`
        , "forall"
        ]<|MERGE_RESOLUTION|>--- conflicted
+++ resolved
@@ -1161,6 +1161,7 @@
         , "Some"
         , "toMap"
         , "assert"
+        , "forall"
 
           -- Builtins according to the `builtin` rule in the grammar
         , "Natural/fold"
@@ -1170,14 +1171,11 @@
         , "Natural/odd"
         , "Natural/toInteger"
         , "Natural/show"
-<<<<<<< HEAD
-=======
         , "Natural/subtract"
         , "Integer"
         , "Integer/clamp"
         , "Integer/negate"
         , "Integer/show"
->>>>>>> 2a8735c2
         , "Integer/toDouble"
         , "Integer/show"
         , "Natural/subtract"
@@ -1205,7 +1203,4 @@
         , "Type"
         , "Kind"
         , "Sort"
-
-          -- Technically just an `operator`
-        , "forall"
         ]