--- conflicted
+++ resolved
@@ -84,12 +84,7 @@
 
                 return ("(input)", text, NonTransitive)
 
-<<<<<<< HEAD
-        headerAndExpr@(_, parsedExpression) <- Dhall.Util.getExpressionAndHeaderFromStdinText commentControl censor originalText
-=======
-
-        headerAndExpr@(_, parsedExpression) <- Dhall.Util.getExpressionAndHeaderFromStdinText censor inputName originalText
->>>>>>> 68da4345
+        headerAndExpr@(_, parsedExpression) <- Dhall.Util.getExpressionAndHeaderFromStdinText commentControl censor inputName originalText
 
         case transitivity of
             Transitive ->
