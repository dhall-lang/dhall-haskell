--- conflicted
+++ resolved
@@ -693,14 +693,9 @@
     (VPrefer  t u            , VPrefer t' u'               ) -> convE t t' && convE u u'
     (VMerge t u _            , VMerge t' u' _              ) -> convE t t' && convE u u'
     (VField t k              , VField t' k'                ) -> convE t t' && k == k'
-<<<<<<< HEAD
     (VProject t (Left ks)    , VProject t' (Left ks')      ) -> convE t t' && ks == ks'
     (VProject t (Right e)    , VProject t' (Right e')      ) -> convE t t' && convE e e'
-    (VInject m k mt          , VInject m' k' mt'           ) -> eqListBy (eqMaybeBy convE) (toList m) (toList m')
-=======
-    (VProject t ks           , VProject t' ks'             ) -> convE t t' && ks == ks'
     (VInject m k mt          , VInject m' k' mt'           ) -> eqMapsBy (eqMaybeBy convE) m m'
->>>>>>> 6d363ce7
                                                                   && k == k' && eqMaybeBy convE mt mt'
     (VEmbed a                , VEmbed a'                   ) -> a == a'
     (VOptionalFold a t _ u v , VOptionalFold a' t' _ u' v' ) ->
