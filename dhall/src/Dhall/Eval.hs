--- conflicted
+++ resolved
@@ -529,15 +529,10 @@
                             | otherwise -> error errorMsg
                           (x, y, ma) -> VMerge x y ma
     ToMap x ma       -> case (evalE x, evalE <$> ma) of
-<<<<<<< HEAD
-                          (VRecordLit m, Nothing) -> VListLit Nothing (Dhall.Map.foldMapWithKey entry m)
-                          (VRecordLit m, Just (VList t)) -> VListLit (Just t) (Dhall.Map.foldMapWithKey entry m)
-=======
                           (VRecordLit m, Just (VList t)) | null m ->
                               VListLit (Just t) (Dhall.Map.foldMapWithKey entry m)
                           (VRecordLit m, _) ->
                               VListLit Nothing (Dhall.Map.foldMapWithKey entry m)
->>>>>>> a3b15a48
                           (x, ma) -> VToMap x ma
       where
         entry key value = Data.Sequence.singleton (VRecordLit (Dhall.Map.fromList [("mapKey", VTextLit $ VChunks [] key),
