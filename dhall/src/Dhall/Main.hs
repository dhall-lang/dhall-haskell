{-| This module contains the top-level entrypoint and options parsing for the
    @dhall@ executable
-}

{-# LANGUAGE ApplicativeDo     #-}
{-# LANGUAGE LambdaCase        #-}
{-# LANGUAGE NamedFieldPuns    #-}
{-# LANGUAGE OverloadedStrings #-}
{-# LANGUAGE RecordWildCards   #-}

module Dhall.Main
    ( -- * Options
      Options(..)
    , Mode(..)
    , ResolveMode(..)
    , parseOptions
    , parserInfoOptions

      -- * Execution
    , Dhall.Main.command
    , main
    ) where

import Control.Applicative       (optional, (<|>))
import Control.Exception         (Handler (..), SomeException)
import Control.Monad             (when)
import Data.Foldable             (for_)
import Data.Maybe                (fromMaybe)
import Data.List.NonEmpty        (NonEmpty (..), nonEmpty)
import Data.Text                 (Text)
import Data.Text.Prettyprint.Doc (Doc, Pretty)
import Data.Void                 (Void)
import Dhall.Freeze              (Intent (..), Scope (..))
import Dhall.Import
    ( Depends (..)
    , Imported (..)
    , SemanticCacheMode (..)
    , _semanticCacheMode
    )
import Dhall.Parser              (Src)
import Dhall.Pretty              (Ann, CharacterSet (..), annToAnsiStyle, detectCharacterSet)
import Dhall.Schemas             (Schemas (..))
import Dhall.TypeCheck
    ( Censored (..)
    , DetailedTypeError (..)
    , TypeError
    )
import Dhall.Version             (dhallVersionString)
import Options.Applicative       (Parser, ParserInfo)
import System.Exit               (ExitCode, exitFailure)
import System.IO                 (Handle)
import Text.Dot                  ((.->.))

import Dhall.Core
    ( Expr (Annot)
    , Import (..)
    , ImportHashed (..)
    , ImportType (..)
    , URL (..)
    , pretty
    )
import Dhall.Util
    ( Censor (..)
    , CheckFailed (..)
    , WhitespaceControl (..)
    , Header (..)
    , Input (..)
    , Output (..)
    , OutputMode (..)
    , Transitivity (..)
    , handleMultipleChecksFailed
    )

import qualified Codec.CBOR.JSON
import qualified Codec.CBOR.Read
import qualified Codec.CBOR.Write
import qualified Control.Exception
import qualified Control.Monad.Trans.State.Strict          as State
import qualified Data.Aeson
import qualified Data.Aeson.Encode.Pretty
import qualified Data.ByteString.Lazy
import qualified Data.ByteString.Lazy.Char8
import qualified Data.Map
import qualified Data.Text
import qualified Data.Text.IO
import qualified Data.Text.Prettyprint.Doc                 as Pretty
import qualified Data.Text.Prettyprint.Doc.Render.Terminal as Pretty
import qualified Data.Text.Prettyprint.Doc.Render.Text     as Pretty.Text
import qualified Dhall
import qualified Dhall.Binary
import qualified Dhall.Core
import qualified Dhall.Diff
import qualified Dhall.DirectoryTree                       as DirectoryTree
import qualified Dhall.Format
import qualified Dhall.Freeze
import qualified Dhall.Import
import qualified Dhall.Import.Types
import qualified Dhall.Lint
import qualified Dhall.Map
import qualified Dhall.Pretty
import qualified Dhall.Repl
import qualified Dhall.Schemas
import qualified Dhall.Tags
import qualified Dhall.TypeCheck
import qualified Dhall.Util
import qualified GHC.IO.Encoding
import qualified Options.Applicative
import qualified System.AtomicWrite.Writer.LazyText        as AtomicWrite.LazyText
import qualified System.Console.ANSI
import qualified System.Exit                               as Exit
import qualified System.FilePath
import qualified System.IO
import qualified Text.Dot
import qualified Text.Pretty.Simple

-- | Top-level program options
data Options = Options
    { mode               :: Mode
    , explain            :: Bool
    , plain              :: Bool
    , chosenCharacterSet :: Maybe CharacterSet
    , commentControl     :: WhitespaceControl
    , censor             :: Censor
    }

-- | The subcommands for the @dhall@ executable
data Mode
    = Default
          { file :: Input
          , output :: Output
          , annotate :: Bool
          , alpha :: Bool
          , semanticCacheMode :: SemanticCacheMode
          , version :: Bool
          }
    | Version
    | Resolve
          { file :: Input
          , resolveMode :: Maybe ResolveMode
          , semanticCacheMode :: SemanticCacheMode
          }
    | Type
          { file :: Input
          , quiet :: Bool
          , semanticCacheMode :: SemanticCacheMode
          }
    | Normalize { file :: Input , alpha :: Bool }
    | Repl
    | Format { deprecatedInPlace :: Bool, transitivity :: Transitivity, outputMode :: OutputMode, inputs :: NonEmpty Input }
    | Freeze { deprecatedInPlace :: Bool, transitivity :: Transitivity, all_ :: Bool, cache :: Bool, outputMode :: OutputMode, inputs :: NonEmpty Input }
    | Hash { file :: Input, cache :: Bool }
    | Diff { expr1 :: Text, expr2 :: Text }
    | Lint { deprecatedInPlace :: Bool, transitivity :: Transitivity, outputMode :: OutputMode, inputs :: NonEmpty Input }
    | Tags
          { input :: Input
          , output :: Output
          , suffixes :: Maybe [Text]
          , followSymlinks :: Bool
          }
    | Encode { file :: Input, json :: Bool }
    | Decode { file :: Input, json :: Bool, quiet :: Bool }
    | Text { file :: Input, output :: Output }
    | DirectoryTree { file :: Input, path :: FilePath }
    | Schemas { file :: Input, outputMode :: OutputMode, schemas :: Text }
    | SyntaxTree { file :: Input, noted :: Bool }

-- | This specifies how to resolve transitive dependencies
data ResolveMode
    = Dot
    -- ^ Generate a DOT file for @graphviz@
    | ListTransitiveDependencies
    -- ^ List all transitive dependencies as text, one per line
    | ListImmediateDependencies
    -- ^ List immediate dependencies as text, one per line

-- | Groups of subcommands
data Group
    = Manipulate
    | Generate
    | Interpret
    | Convert
    | Miscellaneous
    | Debugging

groupDescription :: Group -> String
groupDescription group = case group of
    Manipulate -> "Manipulate Dhall code"
    Generate -> "Generate other formats from Dhall"
    Interpret -> "Interpret Dhall"
    Convert -> "Convert Dhall to and from its binary representation"
    Miscellaneous -> "Miscellaneous"
    Debugging -> "Debugging this interpreter"

-- | `Parser` for the `Options` type
parseOptions :: Parser Options
parseOptions =
        Options
    <$> parseMode
    <*> switch "explain" "Explain error messages in more detail"
    <*> switch "plain" "Disable syntax highlighting"
    <*> parseCharacterSet
    <*> parseWhitespaceControl
    <*> parseCensor
  where
    switch name description =
        Options.Applicative.switch
            (   Options.Applicative.long name
            <>  Options.Applicative.help description
            )

    parseWhitespaceControl = fmap f $ switch
        "discard-unsupported-comments"
        "Discard comments that cannot be auto-formatted instead of failing (but continue to submit issues for any comments the auto-formatter rejects)"
      where
        f True  = UnsupportedCommentsPermitted
        f False = UnsupportedCommentsForbidden

    parseCensor = fmap f (switch "censor" "Hide source code in error messages")
      where
        f True  = Censor
        f False = NoCensor

    parseCharacterSet =
            Options.Applicative.flag'
                (Just Unicode)
                (   Options.Applicative.long "unicode"
                <>  Options.Applicative.help "Format code using only Unicode syntax"
                )
        <|> Options.Applicative.flag'
                (Just ASCII)
                (   Options.Applicative.long "ascii"
                <>  Options.Applicative.help "Format code using only ASCII syntax"
                )
        <|> pure Nothing

subcommand :: Group -> String -> String -> Parser a -> Parser a
subcommand group name description parser =
    Options.Applicative.hsubparser
        (   Options.Applicative.command name parserInfo
        <>  Options.Applicative.metavar name
        <>  Options.Applicative.commandGroup (groupDescription group)
        )
  where
    parserInfo =
        Options.Applicative.info parser
            (   Options.Applicative.fullDesc
            <>  Options.Applicative.progDesc description
            )

parseMode :: Parser Mode
parseMode =
        subcommand
            Manipulate
            "format"
            "Standard code formatter for the Dhall language"
            (Format <$> deprecatedInPlace <*> parseTransitiveSwitch <*> parseCheck "formatted" <*> parseFiles)
    <|> subcommand
            Manipulate
            "freeze"
            "Add integrity checks to remote import statements of an expression"
            (Freeze <$> deprecatedInPlace <*> parseTransitiveSwitch <*> parseAllFlag <*> parseCacheFlag <*> parseCheck "frozen" <*> parseFiles)
    <|> subcommand
            Manipulate
            "lint"
            "Improve Dhall code by using newer language features and removing dead code"
            (Lint <$> deprecatedInPlace <*> parseTransitiveSwitch <*> parseCheck "linted" <*> parseFiles)
    <|> subcommand
            Manipulate
            "rewrite-with-schemas"
            "Simplify Dhall code using a schemas record"
            (Dhall.Main.Schemas <$> parseInplaceNonTransitive <*> parseCheck "rewritten" <*> parseSchemasRecord)
    <|> subcommand
            Generate
            "text"
            "Render a Dhall expression that evaluates to a Text literal"
            (Text <$> parseFile <*> parseOutput)
    <|> subcommand
            Generate
            "to-directory-tree"
            "Convert nested records of Text literals into a directory tree"
            (DirectoryTree <$> parseFile <*> parseDirectoryTreeOutput)
    <|> subcommand
            Interpret
            "resolve"
            "Resolve an expression's imports"
            (Resolve <$> parseFile <*> parseResolveMode <*> parseSemanticCacheMode)
    <|> subcommand
            Interpret
            "type"
            "Infer an expression's type"
            (Type <$> parseFile <*> parseQuiet <*> parseSemanticCacheMode)
    <|> subcommand
            Interpret
            "normalize"
            "Normalize an expression"
            (Normalize <$> parseFile <*> parseAlpha)
    <|> subcommand
            Convert
            "encode"
            "Encode a Dhall expression to binary"
            (Encode <$> parseFile <*> parseJSONFlag)
    <|> subcommand
            Convert
            "decode"
            "Decode a Dhall expression from binary"
            (Decode <$> parseFile <*> parseJSONFlag <*> parseQuiet)
    <|> subcommand
            Miscellaneous
            "repl"
            "Interpret expressions in a REPL"
            (pure Repl)
    <|> subcommand
            Miscellaneous
            "diff"
            "Render the difference between the normal form of two expressions"
            (Diff <$> argument "expr1" <*> argument "expr2")
    <|> subcommand
            Miscellaneous
            "hash"
            "Compute semantic hashes for Dhall expressions"
            (Hash <$> parseFile <*> parseCache)
    <|> subcommand
            Miscellaneous
            "tags"
            "Generate etags file"
            (Tags <$> parseInput <*> parseTagsOutput <*> parseSuffixes <*> parseFollowSymlinks)
    <|> subcommand
            Miscellaneous
            "version"
            "Display version"
            (pure Version)
    <|> subcommand
            Debugging
            "haskell-syntax-tree"
            "Output the parsed syntax tree (for debugging)"
            (SyntaxTree <$> parseFile <*> parseNoted)
    <|> (   Default
        <$> parseFile
        <*> parseOutput
        <*> parseAnnotate
        <*> parseAlpha
        <*> parseSemanticCacheMode
        <*> parseVersion
        )
  where
    deprecatedInPlace =
        Options.Applicative.switch
            (   Options.Applicative.long "inplace"
            <>  Options.Applicative.internal -- completely hidden from help
            )

    argument =
            fmap Data.Text.pack
        .   Options.Applicative.strArgument
        .   Options.Applicative.metavar

    parseFile = fmap f (optional p)
      where
        f  Nothing    = StandardInput
        f (Just file) = InputFile file

        p = Options.Applicative.strOption
                (   Options.Applicative.long "file"
                <>  Options.Applicative.help "Read expression from a file instead of standard input"
                <>  Options.Applicative.metavar "FILE"
                <>  Options.Applicative.action "file"
                )

    parseFiles = fmap f (Options.Applicative.many p)
      where
        -- Parse explicit stdin in the input filepaths
        parseStdin inputs
            | any (== InputFile "-") inputs = StandardInput : filter (/= InputFile "-") inputs
            | otherwise = inputs

        f = fromMaybe (pure StandardInput) . nonEmpty . parseStdin . fmap InputFile

        p = Options.Applicative.strArgument
                (   Options.Applicative.help "Read expression from files instead of standard input"
                <>  Options.Applicative.metavar "FILES"
                <>  Options.Applicative.action "file"
                )

    parseOutput = fmap f (optional p)
      where
        f Nothing = StandardOutput
        f (Just file) = OutputFile file

        p = Options.Applicative.strOption
                (   Options.Applicative.long "output"
                <>  Options.Applicative.help "Write result to a file instead of standard output"
                <>  Options.Applicative.metavar "FILE"
                <>  Options.Applicative.action "file"
                )

    parseAlpha =
        Options.Applicative.switch
            (   Options.Applicative.long "alpha"
            <>  Options.Applicative.help "α-normalize expression"
            )

    parseAnnotate =
        Options.Applicative.switch
            (   Options.Applicative.long "annotate"
            <>  Options.Applicative.help "Add a type annotation to the output"
            )

    parseSemanticCacheMode =
        Options.Applicative.flag
            UseSemanticCache
            IgnoreSemanticCache
            (   Options.Applicative.long "no-cache"
            <>  Options.Applicative.help
                  "Handle protected imports as if the cache was empty"
            )

    parseVersion =
        Options.Applicative.switch
            (   Options.Applicative.long "version"
            <>  Options.Applicative.help "Display version"
            )

    parseResolveMode =
          Options.Applicative.flag' (Just Dot)
              (   Options.Applicative.long "dot"
              <>  Options.Applicative.help
                    "Output import dependency graph in dot format"
              )
        <|>
          Options.Applicative.flag' (Just ListImmediateDependencies)
              (   Options.Applicative.long "immediate-dependencies"
              <>  Options.Applicative.help
                    "List immediate import dependencies"
              )
        <|>
          Options.Applicative.flag' (Just ListTransitiveDependencies)
              (   Options.Applicative.long "transitive-dependencies"
              <>  Options.Applicative.help
                    "List transitive import dependencies in post-order"
              )
        <|> pure Nothing

    parseQuiet =
        Options.Applicative.switch
            (   Options.Applicative.long "quiet"
            <>  Options.Applicative.help "Don't print the result"
            )

    parseInplace =
        Options.Applicative.strOption
            (   Options.Applicative.long "inplace"
            <>  Options.Applicative.help "Modify the specified file in-place"
            <>  Options.Applicative.metavar "FILE"
            <>  Options.Applicative.action "file"
            )

    parseTransitiveSwitch = Options.Applicative.flag NonTransitive Transitive
        (   Options.Applicative.long "transitive"
        <>  Options.Applicative.help "Modify the input and its transitive relative imports in-place"
        )

    parseInplaceNonTransitive =
            fmap InputFile parseInplace
        <|> pure StandardInput

    parseInput = fmap f (optional p)
      where
        f  Nothing    = StandardInput
        f (Just path) = InputFile path

        p = Options.Applicative.strOption
            (   Options.Applicative.long "path"
            <>  Options.Applicative.help "Index all files in path recursively. Will get list of files from STDIN if omitted."
            <>  Options.Applicative.metavar "PATH"
            <>  Options.Applicative.action "file"
            <>  Options.Applicative.action "directory"
            )

    parseTagsOutput = fmap f (optional p)
      where
        f  Nothing    = OutputFile "tags"
        f (Just file) = OutputFile file

        p = Options.Applicative.strOption
            (   Options.Applicative.long "output"
            <>  Options.Applicative.help "The name of the file that the tags are written to. Defaults to \"tags\""
            <>  Options.Applicative.metavar "FILENAME"
            <>  Options.Applicative.action "file"
            )

    parseSuffixes = fmap f (optional p)
      where
        f  Nothing    = Just [".dhall"]
        f (Just "")   = Nothing
        f (Just line) = Just (Data.Text.splitOn " " line)

        p = Options.Applicative.strOption
            (   Options.Applicative.long "suffixes"
            <>  Options.Applicative.help "Index only files with suffixes. \"\" to index all files."
            <>  Options.Applicative.metavar "SUFFIXES"
            )

    parseFollowSymlinks =
        Options.Applicative.switch
        (   Options.Applicative.long "follow-symlinks"
        <>  Options.Applicative.help "Follow symlinks when recursing directories"
        )

    parseJSONFlag =
        Options.Applicative.switch
        (   Options.Applicative.long "json"
        <>  Options.Applicative.help "Use JSON representation of CBOR"
        )

    parseAllFlag =
        Options.Applicative.switch
        (   Options.Applicative.long "all"
        <>  Options.Applicative.help "Add integrity checks to all imports (not just remote imports)"
        )

    parseCacheFlag =
        Options.Applicative.switch
        (   Options.Applicative.long "cache"
        <>  Options.Applicative.help "Add fallback unprotected imports when using integrity checks purely for caching purposes"
        )

    parseCheck processed = fmap adapt switch
      where
        adapt True  = Check
        adapt False = Write

        switch =
            Options.Applicative.switch
            (   Options.Applicative.long "check"
            <>  Options.Applicative.help ("Only check if the input is " <> processed)
            )

    parseSchemasRecord =
        Options.Applicative.strOption
            (   Options.Applicative.long "schemas"
            <>  Options.Applicative.help "A record of schemas"
            <>  Options.Applicative.metavar "EXPR"
            )

    parseDirectoryTreeOutput =
        Options.Applicative.strOption
            (   Options.Applicative.long "output"
            <>  Options.Applicative.help "The destination path to create"
            <>  Options.Applicative.metavar "PATH"
            <>  Options.Applicative.action "directory"
            )

    parseNoted =
        Options.Applicative.switch
            (   Options.Applicative.long "noted"
            <>  Options.Applicative.help "Print `Note` constructors"
            )

    parseCache =
        Options.Applicative.switch
            (   Options.Applicative.long "cache"
            <>  Options.Applicative.help "Cache the hashed expression"
            )

-- | `ParserInfo` for the `Options` type
parserInfoOptions :: ParserInfo Options
parserInfoOptions =
    Options.Applicative.info
        (Options.Applicative.helper <*> parseOptions)
        (   Options.Applicative.progDesc "Interpreter for the Dhall language"
        <>  Options.Applicative.fullDesc
        )

noHeaders :: Import -> Import
noHeaders
    (Import { importHashed = ImportHashed { importType = Remote URL{ .. }, ..}, .. }) =
    Import { importHashed = ImportHashed { importType = Remote URL{ headers = Nothing, .. }, .. }, .. }
noHeaders i =
    i

-- | Run the command specified by the `Options` type
command :: Options -> IO ()
command (Options {..}) = do
    GHC.IO.Encoding.setLocaleEncoding System.IO.utf8

    let rootDirectory = \case
            InputFile f   -> System.FilePath.takeDirectory f
            StandardInput -> "."

    let toStatus = Dhall.Import.emptyStatus . rootDirectory

    let getExpression = Dhall.Util.getExpression censor

    -- The characterSet detection used here only works on the source
    -- expression, before any transformation is applied. This helper is there
    -- make sure the detection is done on the correct expr.
    let getExpressionAndCharacterSet file = do
            expr <- getExpression file

            let characterSet = fromMaybe (detectCharacterSet expr) chosenCharacterSet

            return (expr, characterSet)

    let handle io =
            Control.Exception.catches io
                [ Handler handleTypeError
                , Handler handleImported
                , Handler handleExitCode
                ]
          where
            handleAll e = do
                let string = show (e :: SomeException)

                if not (null string)
                    then System.IO.hPutStrLn System.IO.stderr string
                    else return ()

                System.Exit.exitFailure

            handleTypeError e = Control.Exception.handle handleAll $ do
                let _ = e :: TypeError Src Void
                System.IO.hPutStrLn System.IO.stderr ""
                if explain
                    then
                        case censor of
                            Censor   -> Control.Exception.throwIO (CensoredDetailed (DetailedTypeError e))
                            NoCensor -> Control.Exception.throwIO (DetailedTypeError e)

                    else do
                        Data.Text.IO.hPutStrLn System.IO.stderr "\ESC[2mUse \"dhall --explain\" for detailed errors\ESC[0m"
                        case censor of
                            Censor   -> Control.Exception.throwIO (Censored e)
                            NoCensor -> Control.Exception.throwIO e

            handleImported (Imported ps e) = Control.Exception.handle handleAll $ do
                let _ = e :: TypeError Src Void
                System.IO.hPutStrLn System.IO.stderr ""
                if explain
                    then Control.Exception.throwIO (Imported ps (DetailedTypeError e))
                    else do
                        Data.Text.IO.hPutStrLn System.IO.stderr "\ESC[2mUse \"dhall --explain\" for detailed errors\ESC[0m"
                        Control.Exception.throwIO (Imported ps e)

            handleExitCode e =
                Control.Exception.throwIO (e :: ExitCode)

    let renderDoc :: Handle -> Doc Ann -> IO ()
        renderDoc h doc = do
            let stream = Dhall.Pretty.layout doc

            supportsANSI <- System.Console.ANSI.hSupportsANSI h
            let ansiStream =
                    if supportsANSI && not plain
                    then fmap annToAnsiStyle stream
                    else Pretty.unAnnotateS stream

            Pretty.renderIO h ansiStream
            Data.Text.IO.hPutStrLn h ""

    let render :: Pretty a => Handle -> CharacterSet -> Expr Src a -> IO ()
        render h characterSet expression = do
            let doc = Dhall.Pretty.prettyCharacterSet characterSet expression

            renderDoc h doc

    let writeDocToFile :: FilePath -> Doc ann -> IO ()
        writeDocToFile file doc = do
            let stream = Dhall.Pretty.layout (doc <> "\n")

            AtomicWrite.LazyText.atomicWriteFile file (Pretty.Text.renderLazy stream)

    handle $ case mode of
        Version ->
            putStrLn dhallVersionString

        Default {..} -> do
            if version
                then do
                    putStrLn dhallVersionString
                    Exit.exitSuccess
                else return ()

            (expression, characterSet) <- getExpressionAndCharacterSet file

            resolvedExpression <-
                Dhall.Import.loadRelativeTo (rootDirectory file) semanticCacheMode expression

            inferredType <- Dhall.Core.throws (Dhall.TypeCheck.typeOf resolvedExpression)

            let normalizedExpression = Dhall.Core.normalize resolvedExpression

            let alphaNormalizedExpression =
                    if alpha
                    then Dhall.Core.alphaNormalize normalizedExpression
                    else normalizedExpression

            let annotatedExpression =
                    if annotate
                        then Annot alphaNormalizedExpression inferredType
                        else alphaNormalizedExpression

            case output of
                StandardOutput -> render System.IO.stdout characterSet annotatedExpression

                OutputFile file_ ->
                    writeDocToFile
                        file_
                        (Dhall.Pretty.prettyCharacterSet characterSet annotatedExpression)

        Resolve { resolveMode = Just Dot, ..} -> do
            expression <- getExpression file

            (Dhall.Import.Types.Status { _graph, _stack }) <-
                State.execStateT (Dhall.Import.loadWith expression) (toStatus file) { _semanticCacheMode = semanticCacheMode }

            let (rootImport :| _) = _stack
                imports = rootImport : map parent _graph ++ map child _graph
                importIds = Data.Map.fromList (zip imports [Text.Dot.userNodeId i | i <- [0..]])

            let dotNode (i, nodeId) =
                    Text.Dot.userNode
                        nodeId
                        [ ("label", Data.Text.unpack $ pretty (convert i))
                        , ("shape", "box")
                        , ("style", "rounded")
                        ]
                  where
                    convert = noHeaders . Dhall.Import.chainedImport

            let dotEdge (Depends parent child) =
                    case (Data.Map.lookup parent importIds, Data.Map.lookup child importIds) of
                        (Just from, Just to) -> from .->. to
                        _                    -> pure ()

            let dot = do Text.Dot.attribute ("rankdir", "LR")
                         mapM_ dotNode (Data.Map.assocs importIds)
                         mapM_ dotEdge _graph

            putStr . ("strict " <>) . Text.Dot.showDot $ dot

        Resolve { resolveMode = Just ListImmediateDependencies, ..} -> do
            expression <- getExpression file

            mapM_ (print . Pretty.pretty . noHeaders) expression

        Resolve { resolveMode = Just ListTransitiveDependencies, ..} -> do
            expression <- getExpression file

            (Dhall.Import.Types.Status { _cache }) <-
                State.execStateT (Dhall.Import.loadWith expression) (toStatus file) { _semanticCacheMode = semanticCacheMode }

            mapM_ print
                 .   fmap ( Pretty.pretty
                          . noHeaders
                          . Dhall.Import.chainedImport
                          )
                 .   reverse
                 .   Dhall.Map.keys
                 $   _cache

        Resolve { resolveMode = Nothing, ..} -> do
            (expression, characterSet) <- getExpressionAndCharacterSet file

            resolvedExpression <-
                Dhall.Import.loadRelativeTo (rootDirectory file) semanticCacheMode expression

            render System.IO.stdout characterSet resolvedExpression

        Normalize {..} -> do
            (expression, characterSet) <- getExpressionAndCharacterSet file

            resolvedExpression <- Dhall.Import.assertNoImports expression

            _ <- Dhall.Core.throws (Dhall.TypeCheck.typeOf resolvedExpression)

            let normalizedExpression = Dhall.Core.normalize resolvedExpression

            let alphaNormalizedExpression =
                    if alpha
                    then Dhall.Core.alphaNormalize normalizedExpression
                    else normalizedExpression

            render System.IO.stdout characterSet alphaNormalizedExpression

        Type {..} -> do
            (expression, characterSet) <- getExpressionAndCharacterSet file

            resolvedExpression <-
                Dhall.Import.loadRelativeTo (rootDirectory file) semanticCacheMode expression

            inferredType <- Dhall.Core.throws (Dhall.TypeCheck.typeOf resolvedExpression)

            if quiet
                then return ()
                else render System.IO.stdout characterSet inferredType

        Repl ->
            Dhall.Repl.repl
                (fromMaybe Unicode chosenCharacterSet) -- Default to Unicode if no characterSet specified
                explain

        Diff {..} -> do
            expression1 <- Dhall.inputExpr expr1

            expression2 <- Dhall.inputExpr expr2

            let diff = Dhall.Diff.diffNormalized expression1 expression2

            renderDoc System.IO.stdout (Dhall.Diff.doc diff)

            if Dhall.Diff.same diff
                then return ()
                else Exit.exitFailure

        Format {..} -> do
            when deprecatedInPlace $
                System.IO.hPutStrLn System.IO.stderr "Warning: the flag \"--inplace\" is deprecated"

            Dhall.Format.format Dhall.Format.Format{..}

        Freeze {..} -> do
            when deprecatedInPlace $
                System.IO.hPutStrLn System.IO.stderr "Warning: the flag \"--inplace\" is deprecated"

            let scope = if all_ then AllImports else OnlyRemoteImports

            let intent = if cache then Cache else Secure

            Dhall.Freeze.freeze outputMode transitivity inputs scope intent chosenCharacterSet commentControl censor

        Hash {..} -> do
            expression <- getExpression file

            resolvedExpression <-
                Dhall.Import.loadRelativeTo (rootDirectory file) UseSemanticCache expression

            _ <- Dhall.Core.throws (Dhall.TypeCheck.typeOf resolvedExpression)

            let normalizedExpression =
                    Dhall.Core.alphaNormalize (Dhall.Core.normalize resolvedExpression)

            if cache
                then Dhall.Import.writeExpressionToSemanticCache normalizedExpression
                else return ()

            Data.Text.IO.putStrLn (Dhall.Import.hashExpressionToCode normalizedExpression)

        Lint { transitivity = transitivity0, ..} -> do
            when deprecatedInPlace $
                System.IO.hPutStrLn System.IO.stderr "Warning: the flag \"--inplace\" is deprecated"

            handleMultipleChecksFailed "lint" "linted" go inputs
          where
            go input = do
                let directory = case input of
                        StandardInput  -> "."
                        InputFile file -> System.FilePath.takeDirectory file

                let status = (Dhall.Import.emptyStatus directory)
                        { Dhall.Import._commentControl = commentControl }

                (inputName, originalText, transitivity) <- case input of
                    InputFile file -> do
                        text <- Data.Text.IO.readFile file

                        return (file, text, transitivity0)
                    StandardInput -> do
                        text <- Data.Text.IO.getContents

                        return ("(input)", text, NonTransitive)

                (Header header, parsedExpression) <-
<<<<<<< HEAD
                    Dhall.Util.getExpressionAndHeaderFromStdinText commentControl censor originalText
=======
                    Dhall.Util.getExpressionAndHeaderFromStdinText censor inputName originalText
>>>>>>> 68da4345

                let characterSet = fromMaybe (detectCharacterSet parsedExpression) chosenCharacterSet

                case transitivity of
                    Transitive ->
                        for_ parsedExpression $ \import_ -> do
                            maybeFilepath <- Dhall.Import.dependencyToFile status import_

                            for_ maybeFilepath $ \filepath ->
                                go (InputFile filepath)

                    NonTransitive ->
                        return ()

                let lintedExpression = Dhall.Lint.lint parsedExpression

                let doc =   Pretty.pretty header
                        <>  Dhall.Pretty.prettyCharacterSet characterSet lintedExpression

                let stream = Dhall.Pretty.layout doc

                let modifiedText = Pretty.Text.renderStrict stream <> "\n"

                case outputMode of
                    Write -> do
                        case input of
                            InputFile file ->
                                if originalText == modifiedText
                                    then return ()
                                    else writeDocToFile file doc

                            StandardInput ->
                                renderDoc System.IO.stdout doc

                        return (Right ())

                    Check ->
                        return $
                            if originalText == modifiedText
                                then Right ()
                                else Left CheckFailed{..}

        Encode {..} -> do
            expression <- getExpression file

            let bytes = Dhall.Binary.encodeExpression (Dhall.Core.denote expression)

            if json
                then do
                    let decoder = Codec.CBOR.JSON.decodeValue False

                    (_, value) <- Dhall.Core.throws (Codec.CBOR.Read.deserialiseFromBytes decoder bytes)

                    let jsonBytes = Data.Aeson.Encode.Pretty.encodePretty value

                    Data.ByteString.Lazy.Char8.putStrLn jsonBytes

                else
                    Data.ByteString.Lazy.putStr bytes

        Decode {..} -> do
            bytes <-
                case file of
                    InputFile f   -> Data.ByteString.Lazy.readFile f
                    StandardInput -> Data.ByteString.Lazy.getContents

            expression <-
                if json
                    then do
                        value <- case Data.Aeson.eitherDecode' bytes of
                            Left  string -> fail string
                            Right value  -> return value

                        let encoding = Codec.CBOR.JSON.encodeValue value

                        let cborgBytes = Codec.CBOR.Write.toLazyByteString encoding

                        Dhall.Core.throws (Dhall.Binary.decodeExpression cborgBytes)
                    else
                        Dhall.Core.throws (Dhall.Binary.decodeExpression bytes)


            if quiet
                then return ()
                else do
                    let doc =
                            Dhall.Pretty.prettyCharacterSet
                                (fromMaybe Unicode chosenCharacterSet) -- default to Unicode
                                (Dhall.Core.renote expression :: Expr Src Import)

                    renderDoc System.IO.stdout doc

        Text {..} -> do
            expression <- getExpression file

            resolvedExpression <-
                Dhall.Import.loadRelativeTo (rootDirectory file) UseSemanticCache expression

            _ <- Dhall.Core.throws (Dhall.TypeCheck.typeOf (Annot resolvedExpression Dhall.Core.Text))

            let normalizedExpression = Dhall.Core.normalize resolvedExpression

            case normalizedExpression of
                Dhall.Core.TextLit (Dhall.Core.Chunks [] text) ->
                    let write = case output of
                          StandardOutput -> Data.Text.IO.putStr
                          OutputFile file_ -> Data.Text.IO.writeFile file_
                    in write text
                _ -> do
                    let invalidDecoderExpected :: Expr Void Void
                        invalidDecoderExpected = Dhall.Core.Text

                    let invalidDecoderExpression :: Expr Void Void
                        invalidDecoderExpression = normalizedExpression

                    Control.Exception.throwIO (Dhall.InvalidDecoder {..})

        Tags {..} -> do
            tags <- Dhall.Tags.generate input suffixes followSymlinks

            case output of
                OutputFile file ->
                    System.IO.withFile file System.IO.WriteMode (`Data.Text.IO.hPutStr` tags)

                StandardOutput -> Data.Text.IO.putStrLn tags

        DirectoryTree {..} -> do
            expression <- getExpression file

            resolvedExpression <-
                Dhall.Import.loadRelativeTo (rootDirectory file) UseSemanticCache expression

            _ <- Dhall.Core.throws (Dhall.TypeCheck.typeOf resolvedExpression)

            let normalizedExpression = Dhall.Core.normalize resolvedExpression

            DirectoryTree.toDirectoryTree path normalizedExpression

        Dhall.Main.Schemas{..} ->
            Dhall.Schemas.schemasCommand Dhall.Schemas.Schemas{ input = file, ..}

        SyntaxTree {..} -> do
            expression <- getExpression file

            if noted then
                Text.Pretty.Simple.pPrintNoColor expression
            else
                let denoted :: Expr Void Import
                    denoted = Dhall.Core.denote expression
                in Text.Pretty.Simple.pPrintNoColor denoted

-- | Entry point for the @dhall@ executable
main :: IO ()
main = do
    options <- Options.Applicative.execParser parserInfoOptions

    Dhall.Main.command options<|MERGE_RESOLUTION|>--- conflicted
+++ resolved
@@ -870,11 +870,7 @@
                         return ("(input)", text, NonTransitive)
 
                 (Header header, parsedExpression) <-
-<<<<<<< HEAD
-                    Dhall.Util.getExpressionAndHeaderFromStdinText commentControl censor originalText
-=======
-                    Dhall.Util.getExpressionAndHeaderFromStdinText censor inputName originalText
->>>>>>> 68da4345
+                    Dhall.Util.getExpressionAndHeaderFromStdinText commentControl censor inputName originalText
 
                 let characterSet = fromMaybe (detectCharacterSet parsedExpression) chosenCharacterSet
 
