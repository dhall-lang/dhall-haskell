--- conflicted
+++ resolved
@@ -1,8 +1,5 @@
-<<<<<<< HEAD
 {-# LANGUAGE NoPolyKinds #-}
-=======
 {-# LANGUAGE StandaloneKindSignatures #-}
->>>>>>> dc489116
 
 module Dhall.Syntax.Chunks where
 
