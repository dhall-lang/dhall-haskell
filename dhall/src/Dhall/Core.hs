--- conflicted
+++ resolved
@@ -1665,17 +1665,6 @@
         t' = traverse loop t
     ToMap x t        -> do
         x' <- loop x
-<<<<<<< HEAD
-        case x' of
-            RecordLit kvsX -> ListLit <$> ((>>= listItemType) <$> t') <*> pure (Dhall.Map.foldMapWithKey entry kvsX)
-            _ -> ToMap x' <$> t'
-      where
-        t' = traverse loop t
-        listItemType (App List itemType) = Just itemType
-        listItemType _ = Nothing
-        entry key value = Data.Sequence.singleton (RecordLit (Dhall.Map.fromList [("mapKey", TextLit $ Chunks [] key),
-                                                                                  ("mapValue", value)]))
-=======
         t' <- traverse loop t
         case x' of
             RecordLit kvsX -> do
@@ -1700,7 +1689,6 @@
                 return (ListLit listType keyValues)
             _ -> do
                 return (ToMap x' t')
->>>>>>> a3b15a48
     Field r x        -> do
         r' <- loop r
         case r' of
