{-# LANGUAGE DeriveDataTypeable #-}
{-# LANGUAGE OverloadedStrings  #-}
{-# LANGUAGE RankNTypes         #-}
{-# LANGUAGE RecordWildCards    #-}
{-# OPTIONS_GHC -Wall #-}

-- | This module contains the logic for type checking Dhall code

module Dhall.TypeCheck (
    -- * Type-checking
      typeWith
    , typeOf
    , typeWithA
    , checkContext

    -- * Types
    , Typer
    , X(..)
    , TypeError(..)
    , DetailedTypeError(..)
    , TypeMessage(..)
    ) where

import Control.Applicative (empty)
import Control.Exception (Exception)
import Data.Data (Data(..))
import Data.Functor (void)
import Data.List.NonEmpty (NonEmpty(..))
import Data.Monoid (Endo(..), First(..))
import Data.Sequence (Seq, ViewL(..))
import Data.Semigroup (Semigroup(..))
import Data.Set (Set)
import Data.Text (Text)
import Data.Text.Prettyprint.Doc (Doc, Pretty(..))
import Data.Typeable (Typeable)
import Dhall.Binary (FromTerm(..), ToTerm(..))
import Dhall.Core (Binding(..), Const(..), Chunks(..), Expr(..), Var(..))
import Dhall.Context (Context)
import Dhall.Pretty (Ann, layoutOpts)

import qualified Data.Foldable
import qualified Data.Map
import qualified Data.Sequence
import qualified Data.Set
import qualified Data.Text                               as Text
import qualified Data.Text.Prettyprint.Doc               as Pretty
import qualified Data.Text.Prettyprint.Doc.Render.String as Pretty
import qualified Dhall.Context
import qualified Dhall.Core
import qualified Dhall.Diff
import qualified Dhall.Map
import qualified Dhall.Set
import qualified Dhall.Pretty.Internal
import qualified Dhall.Util

traverseWithIndex_ :: Applicative f => (Int -> a -> f b) -> Seq a -> f ()
traverseWithIndex_ k xs =
    Data.Foldable.sequenceA_ (Data.Sequence.mapWithIndex k xs)

axiom :: Const -> Either (TypeError s a) Const
axiom Type = return Kind
axiom Kind = return Sort
axiom Sort = Left (TypeError Dhall.Context.empty (Const Sort) Untyped)

rule :: Const -> Const -> Either () Const
rule Type Type = return Type
rule Kind Type = return Type
rule Sort Type = return Type
rule Kind Kind = return Kind
rule Sort Kind = return Sort
rule Sort Sort = return Sort
-- This forbids dependent types. If this ever changes, then the fast
-- path in the Let case of typeWithA will become unsound.
rule _    _    = Left ()

{-| Type-check an expression and return the expression's type if type-checking
    succeeds or an error if type-checking fails

    `typeWith` does not necessarily normalize the type since full normalization
    is not necessary for just type-checking.  If you actually care about the
    returned type then you may want to `Dhall.Core.normalize` it afterwards.

    The supplied `Context` records the types of the names in scope. If
    these are ill-typed, the return value may be ill-typed.
-}
typeWith :: Context (Expr s X) -> Expr s X -> Either (TypeError s X) (Expr s X)
typeWith ctx expr = do
    checkContext ctx
    typeWithA absurd ctx expr

{-| Function that converts the value inside an `Embed` constructor into a new
    expression
-}
type Typer a = forall s. a -> Expr s a

{-| Generalization of `typeWith` that allows type-checking the `Embed`
    constructor with custom logic
-}
typeWithA
    :: (Eq a, Pretty a)
    => Typer a
    -> Context (Expr s a)
    -> Expr s a
    -> Either (TypeError s a) (Expr s a)
typeWithA tpa = loop
  where
    loop _     (Const c         ) = do
        fmap Const (axiom c)
    loop ctx e@(Var (V x n)     ) = do
        case Dhall.Context.lookup x n ctx of
            Nothing -> Left (TypeError ctx e (UnboundVariable x))
            Just a  -> do
                -- Note: no need to typecheck the value we're
                -- returning; that is done at insertion time.
                return a
    loop ctx   (Lam x _A  b     ) = do
        _ <- loop ctx _A
        let ctx' = fmap (Dhall.Core.shift 1 (V x 0)) (Dhall.Context.insert x (Dhall.Core.normalize _A) ctx)
        _B <- loop ctx' b
        let p = Pi x _A _B
        _t <- loop ctx p
        return p
    loop ctx e@(Pi  x _A _B     ) = do
        tA <- fmap Dhall.Core.normalize (loop ctx _A)
        kA <- case tA of
            Const k -> return k
            _       -> Left (TypeError ctx e (InvalidInputType _A))

        let ctx' = fmap (Dhall.Core.shift 1 (V x 0)) (Dhall.Context.insert x (Dhall.Core.normalize _A) ctx)
        tB <- fmap Dhall.Core.normalize (loop ctx' _B)
        kB <- case tB of
            Const k -> return k
            _       -> Left (TypeError ctx' e (InvalidOutputType _B))

        case rule kA kB of
            Left () -> Left (TypeError ctx e (NoDependentTypes _A _B))
            Right k -> Right (Const k)
    loop ctx e@(App f a         ) = do
        tf <- fmap Dhall.Core.normalize (loop ctx f)
        (x, _A, _B) <- case tf of
            Pi x _A _B -> return (x, _A, _B)
            _          -> Left (TypeError ctx e (NotAFunction f tf))
        _A' <- loop ctx a
        if Dhall.Core.judgmentallyEqual _A _A'
            then do
                let a'   = Dhall.Core.shift   1  (V x 0) a
                let _B'  = Dhall.Core.subst (V x 0) a' _B
                let _B'' = Dhall.Core.shift (-1) (V x 0) _B'
                return _B''
            else do
                let nf_A  = Dhall.Core.normalize _A
                let nf_A' = Dhall.Core.normalize _A'
                Left (TypeError ctx e (TypeMismatch f nf_A a nf_A'))
    loop ctx e@(Let (Binding x mA a0 :| ls) b0) = do
        _A1 <- loop ctx a0
        case mA of
            Just _A0 -> do
                _ <- loop ctx _A0
                let nf_A0 = Dhall.Core.normalize _A0
                let nf_A1 = Dhall.Core.normalize _A1
                if Dhall.Core.judgmentallyEqual _A0 _A1
                    then return ()
                    else Left (TypeError ctx e (AnnotMismatch a0 nf_A0 nf_A1))
            Nothing -> return ()

        t <- loop ctx _A1

        let a1 = Dhall.Core.normalize a0
        let a2 = Dhall.Core.shift 1 (V x 0) a1

        let rest = case ls of
                []       -> b0
                l' : ls' -> Let (l' :| ls') b0

        -- The catch-all branch directly implements the Dhall
        -- specification as written; it is necessary to substitute in
        -- types in order to get 'dependent let' behaviour and to
        -- allow type synonyms (see #69). However, doing a full
        -- substitution is slow if the value is large and used many
        -- times. If the value being substitued in is a term (i.e.,
        -- its type is a Type), then we can get a very significant
        -- speed-up by doing the type-checking once at binding-time,
        -- as opposed to doing it at every use site (see #412).
        case Dhall.Core.normalize t of
          Const Type -> do
            let ctx' = fmap (Dhall.Core.shift 1 (V x 0)) (Dhall.Context.insert x (Dhall.Core.normalize _A1) ctx)
            _B0 <- loop ctx' rest
            let _B1 = Dhall.Core.subst (V x 0) a2 _B0
            let _B2 = Dhall.Core.shift (-1) (V x 0) _B1
            return _B2

          _ -> do
            let b1 = Dhall.Core.subst (V x 0) a2 rest
            let b2 = Dhall.Core.shift (-1) (V x 0) b1
            loop ctx b2

    loop ctx e@(Annot x t       ) = do
        case Dhall.Core.denote t of
            Const _ -> return ()
            _       -> void (loop ctx t)

        t' <- loop ctx x
        if Dhall.Core.judgmentallyEqual t t'
            then do
                return t
            else do
                let nf_t  = Dhall.Core.normalize t
                let nf_t' = Dhall.Core.normalize t'
                Left (TypeError ctx e (AnnotMismatch x nf_t nf_t'))
    loop _      Bool              = do
        return (Const Type)
    loop _     (BoolLit _       ) = do
        return Bool
    loop ctx e@(BoolAnd l r     ) = do
        tl <- fmap Dhall.Core.normalize (loop ctx l)
        case tl of
            Bool -> return ()
            _    -> Left (TypeError ctx e (CantAnd l tl))

        tr <- fmap Dhall.Core.normalize (loop ctx r)
        case tr of
            Bool -> return ()
            _    -> Left (TypeError ctx e (CantAnd r tr))

        return Bool
    loop ctx e@(BoolOr  l r     ) = do
        tl <- fmap Dhall.Core.normalize (loop ctx l)
        case tl of
            Bool -> return ()
            _    -> Left (TypeError ctx e (CantOr l tl))

        tr <- fmap Dhall.Core.normalize (loop ctx r)
        case tr of
            Bool -> return ()
            _    -> Left (TypeError ctx e (CantOr r tr))

        return Bool
    loop ctx e@(BoolEQ  l r     ) = do
        tl <- fmap Dhall.Core.normalize (loop ctx l)
        case tl of
            Bool -> return ()
            _    -> Left (TypeError ctx e (CantEQ l tl))

        tr <- fmap Dhall.Core.normalize (loop ctx r)
        case tr of
            Bool -> return ()
            _    -> Left (TypeError ctx e (CantEQ r tr))

        return Bool
    loop ctx e@(BoolNE  l r     ) = do
        tl <- fmap Dhall.Core.normalize (loop ctx l)
        case tl of
            Bool -> return ()
            _    -> Left (TypeError ctx e (CantNE l tl))

        tr <- fmap Dhall.Core.normalize (loop ctx r)
        case tr of
            Bool -> return ()
            _    -> Left (TypeError ctx e (CantNE r tr))

        return Bool
    loop ctx e@(BoolIf x y z    ) = do
        tx <- fmap Dhall.Core.normalize (loop ctx x)
        case tx of
            Bool -> return ()
            _    -> Left (TypeError ctx e (InvalidPredicate x tx))
        ty  <- fmap Dhall.Core.normalize (loop ctx y )
        tty <- fmap Dhall.Core.normalize (loop ctx ty)
        case tty of
            Const Type -> return ()
            _          -> Left (TypeError ctx e (IfBranchMustBeTerm True y ty tty))

        tz <- fmap Dhall.Core.normalize (loop ctx z)
        ttz <- fmap Dhall.Core.normalize (loop ctx tz)
        case ttz of
            Const Type -> return ()
            _          -> Left (TypeError ctx e (IfBranchMustBeTerm False z tz ttz))

        if Dhall.Core.judgmentallyEqual ty tz
            then return ()
            else Left (TypeError ctx e (IfBranchMismatch y z ty tz))
        return ty
    loop _      Natural           = do
        return (Const Type)
    loop _     (NaturalLit _    ) = do
        return Natural
    loop _      NaturalFold       = do
        return
            (Pi "_" Natural
                (Pi "natural" (Const Type)
                    (Pi "succ" (Pi "_" "natural" "natural")
                        (Pi "zero" "natural" "natural") ) ) )
    loop _      NaturalBuild      = do
        return
            (Pi "_"
                (Pi "natural" (Const Type)
                    (Pi "succ" (Pi "_" "natural" "natural")
                        (Pi "zero" "natural" "natural") ) )
                Natural )
    loop _      NaturalIsZero     = do
        return (Pi "_" Natural Bool)
    loop _      NaturalEven       = do
        return (Pi "_" Natural Bool)
    loop _      NaturalOdd        = do
        return (Pi "_" Natural Bool)
    loop _      NaturalToInteger  = do
        return (Pi "_" Natural Integer)
    loop _      NaturalShow  = do
        return (Pi "_" Natural Text)
    loop ctx e@(NaturalPlus  l r) = do
        tl <- fmap Dhall.Core.normalize (loop ctx l)
        case tl of
            Natural -> return ()
            _       -> Left (TypeError ctx e (CantAdd l tl))

        tr <- fmap Dhall.Core.normalize (loop ctx r)
        case tr of
            Natural -> return ()
            _       -> Left (TypeError ctx e (CantAdd r tr))
        return Natural
    loop ctx e@(NaturalTimes l r) = do
        tl <- fmap Dhall.Core.normalize (loop ctx l)
        case tl of
            Natural -> return ()
            _       -> Left (TypeError ctx e (CantMultiply l tl))

        tr <- fmap Dhall.Core.normalize (loop ctx r)
        case tr of
            Natural -> return ()
            _       -> Left (TypeError ctx e (CantMultiply r tr))
        return Natural
    loop _      Integer           = do
        return (Const Type)
    loop _     (IntegerLit _    ) = do
        return Integer
    loop _      IntegerShow  = do
        return (Pi "_" Integer Text)
    loop _      IntegerToDouble = do
        return (Pi "_" Integer Double)
    loop _      Double            = do
        return (Const Type)
    loop _     (DoubleLit _     ) = do
        return Double
    loop _     DoubleShow         = do
        return (Pi "_" Double Text)
    loop _      Text              = do
        return (Const Type)
    loop ctx e@(TextLit (Chunks xys _)) = do
        let process (_, y) = do
                ty <- fmap Dhall.Core.normalize (loop ctx y)
                case ty of
                    Text -> return ()
                    _    -> Left (TypeError ctx e (CantInterpolate y ty))
        mapM_ process xys
        return Text
    loop ctx e@(TextAppend l r  ) = do
        tl <- fmap Dhall.Core.normalize (loop ctx l)
        case tl of
            Text -> return ()
            _    -> Left (TypeError ctx e (CantTextAppend l tl))

        tr <- fmap Dhall.Core.normalize (loop ctx r)
        case tr of
            Text -> return ()
            _    -> Left (TypeError ctx e (CantTextAppend r tr))
        return Text
    loop _      TextShow          = do
        return (Pi "_" Text Text)
    loop _      List              = do
        return (Pi "_" (Const Type) (Const Type))
    loop ctx e@(ListLit  Nothing  xs) = do
        case Data.Sequence.viewl xs of
            x0 :< xs' -> do
                t <- loop ctx x0
                s <- fmap Dhall.Core.normalize (loop ctx t)
                case s of
                    Const Type -> return ()
                    _ -> Left (TypeError ctx e (InvalidListType t))
                flip traverseWithIndex_ xs' (\i x -> do
                    t' <- loop ctx x
                    if Dhall.Core.judgmentallyEqual t t'
                        then return ()
                        else do
                            let nf_t  = Dhall.Core.normalize t
                            let nf_t' = Dhall.Core.normalize t'
                            let err   = MismatchedListElements i nf_t x nf_t'
                            Left (TypeError ctx x err) )
                return (App List t)
            _ -> Left (TypeError ctx e MissingListType)
    loop ctx e@(ListLit (Just t ) xs) = do
        s <- fmap Dhall.Core.normalize (loop ctx t)
        case s of
            Const Type -> return ()
            _ -> Left (TypeError ctx e (InvalidListType t))
        flip traverseWithIndex_ xs (\i x -> do
            t' <- loop ctx x
            if Dhall.Core.judgmentallyEqual t t'
                then return ()
                else do
                    let nf_t  = Dhall.Core.normalize t
                    let nf_t' = Dhall.Core.normalize t'
                    Left (TypeError ctx x (InvalidListElement i nf_t x nf_t')) )
        return (App List t)
    loop ctx e@(ListAppend l r  ) = do
        tl <- fmap Dhall.Core.normalize (loop ctx l)
        el <- case tl of
            App List el -> return el
            _           -> Left (TypeError ctx e (CantListAppend l tl))

        tr <- fmap Dhall.Core.normalize (loop ctx r)
        er <- case tr of
            App List er -> return er
            _           -> Left (TypeError ctx e (CantListAppend r tr))

        if Dhall.Core.judgmentallyEqual el er
            then return (App List el)
            else Left (TypeError ctx e (ListAppendMismatch el er))
    loop _      ListBuild         = do
        return
            (Pi "a" (Const Type)
                (Pi "_"
                    (Pi "list" (Const Type)
                        (Pi "cons" (Pi "_" "a" (Pi "_" "list" "list"))
                            (Pi "nil" "list" "list") ) )
                    (App List "a") ) )
    loop _      ListFold          = do
        return
            (Pi "a" (Const Type)
                (Pi "_" (App List "a")
                    (Pi "list" (Const Type)
                        (Pi "cons" (Pi "_" "a" (Pi "_" "list" "list"))
                            (Pi "nil" "list" "list")) ) ) )
    loop _      ListLength        = do
        return (Pi "a" (Const Type) (Pi "_" (App List "a") Natural))
    loop _      ListHead          = do
        return (Pi "a" (Const Type) (Pi "_" (App List "a") (App Optional "a")))
    loop _      ListLast          = do
        return (Pi "a" (Const Type) (Pi "_" (App List "a") (App Optional "a")))
    loop _      ListIndexed       = do
        let kts = [("index", Natural), ("value", "a")]
        return
            (Pi "a" (Const Type)
                (Pi "_" (App List "a")
                    (App List (Record (Dhall.Map.fromList kts))) ) )
    loop _      ListReverse       = do
        return (Pi "a" (Const Type) (Pi "_" (App List "a") (App List "a")))
    loop _      Optional          = do
        return (Pi "_" (Const Type) (Const Type))
    loop _      None              = do
        return (Pi "A" (Const Type) (App Optional "A"))
    loop ctx e@(Some a) = do
        _A <- loop ctx a
        s <- fmap Dhall.Core.normalize (loop ctx _A)
        case s of
            Const Type -> return ()
            _          -> Left (TypeError ctx e (InvalidSome a _A s))
        return (App Optional _A)
    loop _      OptionalFold      = do
        return
            (Pi "a" (Const Type)
                (Pi "_" (App Optional "a")
                    (Pi "optional" (Const Type)
                        (Pi "just" (Pi "_" "a" "optional")
                            (Pi "nothing" "optional" "optional") ) ) ) )
    loop _      OptionalBuild     = do
        return
            (Pi "a" (Const Type)
                (Pi "_" f (App Optional "a") ) )
        where f = Pi "optional" (Const Type)
                      (Pi "just" (Pi "_" "a" "optional")
                          (Pi "nothing" "optional" "optional") )
    loop ctx e@(Record    kts   ) = do
        case Dhall.Map.uncons kts of
            Nothing             -> return (Const Type)
            Just (k0, t0, rest) -> do
                s0 <- fmap Dhall.Core.normalize (loop ctx t0)
                c <- case s0 of
                    Const c -> pure c
                    _ -> Left (TypeError ctx e (InvalidFieldType k0 t0))
                let process k t = do
                        s <- fmap Dhall.Core.normalize (loop ctx t)
                        case s of
                            Const c' ->
                                if c == c'
                                then return ()
                                else Left (TypeError ctx e (FieldAnnotationMismatch k t c k0 t0 c'))
                            _ -> Left (TypeError ctx e (InvalidFieldType k t))
                Dhall.Map.unorderedTraverseWithKey_ process rest
                return (Const c)
    loop ctx e@(RecordLit kvs   ) = do
        case Dhall.Map.uncons kvs of
            Nothing             -> return (Record mempty)
            Just (k0, v0, kvs') -> do
                t0 <- loop ctx v0
                s0 <- fmap Dhall.Core.normalize (loop ctx t0)
                c <- case s0 of
                    Const c -> pure c
                    _       -> Left (TypeError ctx e (InvalidFieldType k0 v0))

                let process k v = do
                        t <- loop ctx v
                        s <- fmap Dhall.Core.normalize (loop ctx t)
                        case s of
                            Const c'
                                | c == c'   -> return ()
                                | otherwise -> Left (TypeError ctx e (FieldMismatch k v c k0 v0 c'))
                            _ -> Left (TypeError ctx e (InvalidFieldType k t))

                        return t

                kts <- Dhall.Map.unorderedTraverseWithKey process kvs'

                return (Record (Dhall.Map.insert k0 t0 kts))
    loop ctx e@(Union     kts   ) = do
        let nonEmpty k mt = First (fmap (\t -> (k, t)) mt)

        case getFirst (Dhall.Map.foldMapWithKey nonEmpty kts) of
            Nothing -> do
                return (Const Type)

            Just (k0, t0) -> do
                s0 <- fmap Dhall.Core.normalize (loop ctx t0)

                c0 <- case s0 of
                    Const c0 -> do
                        return c0

                    _ -> do
                        Left (TypeError ctx e (InvalidAlternativeType k0 t0))

                let process _ Nothing = do
                        return ()

                    process k (Just t) = do
                        s <- fmap Dhall.Core.normalize (loop ctx t)

                        c <- case s of
                            Const c -> do
                                return c

                            _ -> do
                                Left (TypeError ctx e (InvalidAlternativeType k t))

                        if c0 == c
                            then return ()
                            else Left (TypeError ctx e (AlternativeAnnotationMismatch k t c k0 t0 c0))

                Dhall.Map.unorderedTraverseWithKey_ process (Dhall.Map.delete k0 kts)

                return (Const c0)
    loop ctx e@(UnionLit k v kts) = do
        case Dhall.Map.lookup k kts of
            Just _  -> Left (TypeError ctx e (DuplicateAlternative k))
            Nothing -> return ()
        t <- loop ctx v
        let union = Union (Dhall.Map.insert k (Just (Dhall.Core.normalize t)) kts)
        _ <- loop ctx union
        return union
    loop ctx e@(Combine kvsX kvsY) = do
        tKvsX <- fmap Dhall.Core.normalize (loop ctx kvsX)
        ktsX  <- case tKvsX of
            Record kts -> return kts
            _          -> Left (TypeError ctx e (MustCombineARecord '∧' kvsX tKvsX))

        tKvsY <- fmap Dhall.Core.normalize (loop ctx kvsY)
        ktsY  <- case tKvsY of
            Record kts -> return kts
            _          -> Left (TypeError ctx e (MustCombineARecord '∧' kvsY tKvsY))

        ttKvsX <- fmap Dhall.Core.normalize (loop ctx tKvsX)
        constX <- case ttKvsX of
            Const constX -> return constX
            _            -> Left (TypeError ctx e (MustCombineARecord '∧' kvsX tKvsX))

        ttKvsY <- fmap Dhall.Core.normalize (loop ctx tKvsY)
        constY <- case ttKvsY of
            Const constY -> return constY
            _            -> Left (TypeError ctx e (MustCombineARecord '∧' kvsY tKvsY))

        if constX == constY
            then return ()
            else Left (TypeError ctx e (RecordMismatch '∧' kvsX kvsY constX constY))

        let combineTypes ktsL ktsR = do
                let combine _ (Record ktsL') (Record ktsR') = combineTypes ktsL' ktsR'
                    combine k _ _ = Left (TypeError ctx e (FieldCollision k))

                let eKts = Dhall.Map.outerJoin Right Right combine
                                               ktsL ktsR

                fmap Record (Dhall.Map.unorderedTraverseWithKey (\_k v -> v) eKts)

        combineTypes ktsX ktsY
    loop ctx e@(CombineTypes l r) = do
        tL <- loop ctx l
        let l' = Dhall.Core.normalize l
        cL <- case tL of
            Const cL -> return cL
            _        -> Left (TypeError ctx e (CombineTypesRequiresRecordType l l'))
        tR <- loop ctx r
        let r' = Dhall.Core.normalize r
        cR <- case tR of
            Const cR -> return cR
            _        -> Left (TypeError ctx e (CombineTypesRequiresRecordType r r'))
        let decide Type Type =
                return Type
            decide Kind Kind =
                return Kind
            decide Sort Sort =
                return Sort
            decide x y =
                Left (TypeError ctx e (RecordTypeMismatch x y l r))
        c <- decide cL cR

        ktsL0 <- case l' of
            Record kts -> return kts
            _          -> Left (TypeError ctx e (CombineTypesRequiresRecordType l l'))
        ktsR0 <- case r' of
            Record kts -> return kts
            _          -> Left (TypeError ctx e (CombineTypesRequiresRecordType r r'))

        let combineTypes ktsL ktsR = do
                let mL = Dhall.Map.toMap ktsL
                let mR = Dhall.Map.toMap ktsR

                let combine _ (Record ktsL') (Record ktsR') = combineTypes ktsL' ktsR'
                    combine k _ _ = Left (TypeError ctx e (FieldCollision k))

                Data.Foldable.sequence_ (Data.Map.intersectionWithKey combine mL mR)

        combineTypes ktsL0 ktsR0

        return (Const c)
    loop ctx e@(Prefer kvsX kvsY) = do
        tKvsX <- fmap Dhall.Core.normalize (loop ctx kvsX)
        ktsX  <- case tKvsX of
            Record kts -> return kts
            _          -> Left (TypeError ctx e (MustCombineARecord '⫽' kvsX tKvsX))

        tKvsY <- fmap Dhall.Core.normalize (loop ctx kvsY)
        ktsY  <- case tKvsY of
            Record kts -> return kts
            _          -> Left (TypeError ctx e (MustCombineARecord '⫽' kvsY tKvsY))

        ttKvsX <- fmap Dhall.Core.normalize (loop ctx tKvsX)
        constX <- case ttKvsX of
            Const constX -> return constX
            _            -> Left (TypeError ctx e (MustCombineARecord '⫽' kvsX tKvsX))

        ttKvsY <- fmap Dhall.Core.normalize (loop ctx tKvsY)
        constY <- case ttKvsY of
            Const constY -> return constY
            _            -> Left (TypeError ctx e (MustCombineARecord '⫽' kvsY tKvsY))

        if constX == constY
            then return ()
            else Left (TypeError ctx e (RecordMismatch '⫽' kvsX kvsY constX constY))

        return (Record (Dhall.Map.union ktsY ktsX))
    loop ctx e@(Merge kvsX kvsY mT₁) = do
        tKvsX <- fmap Dhall.Core.normalize (loop ctx kvsX)

        ktsX <- case tKvsX of
            Record kts -> return kts
            _          -> Left (TypeError ctx e (MustMergeARecord kvsX tKvsX))

        tKvsY <- fmap Dhall.Core.normalize (loop ctx kvsY)

        ktsY <- case tKvsY of
            Union kts -> return kts
            _         -> Left (TypeError ctx e (MustMergeUnion kvsY tKvsY))

        let ksX = Dhall.Map.keysSet ktsX
        let ksY = Dhall.Map.keysSet ktsY

        let diffX = Data.Set.difference ksX ksY
        let diffY = Data.Set.difference ksY ksX

        if Data.Set.null diffX
            then return ()
            else Left (TypeError ctx e (UnusedHandler diffX))

        (mKX, _T₁) <- do
            case mT₁ of
                Just _T₁ -> do
                    return (Nothing, _T₁)

                Nothing -> do
                    case Dhall.Map.uncons ktsX of
                        Nothing -> do
                            Left (TypeError ctx e MissingMergeType)

                        Just (kX, tX, _) -> do
                            _T₁ <- do
                                case Dhall.Map.lookup kX ktsY of
                                    Nothing -> do
                                        Left (TypeError ctx e (UnusedHandler diffX))

                                    Just Nothing -> do
                                        return tX

                                    Just (Just _)  ->
                                        case tX of
                                            Pi x _A₀ _T₀ -> do
                                                return (Dhall.Core.shift (-1) (V x 0) _T₀)
                                            _ -> do
                                                Left (TypeError ctx e (HandlerNotAFunction kX tX))

                            return (Just kX, _T₁)

        _ <- loop ctx _T₁

        let process kY mTY = do
                case Dhall.Map.lookup kY ktsX of
                    Nothing -> do
                        Left (TypeError ctx e (MissingHandler diffY))

                    Just tX -> do
                        _T₃ <- do
                            case mTY of
                                Nothing -> do
                                    return tX
                                Just _A₁ -> do
                                    case tX of
                                        Pi x _A₀ _T₂ -> do
                                            if Dhall.Core.judgmentallyEqual _A₀ _A₁
                                                then return ()
                                                else Left (TypeError ctx e (HandlerInputTypeMismatch kY _A₁ _A₀))

                                            return (Dhall.Core.shift (-1) (V x 0) _T₂)
                                        _ -> do
                                            Left (TypeError ctx e (HandlerNotAFunction kY tX))

                        if Dhall.Core.judgmentallyEqual _T₁ _T₃
                            then return ()
                            else
                                case mKX of
                                    Nothing -> do
                                        Left (TypeError ctx e (InvalidHandlerOutputType kY _T₁ _T₃))
                                    Just kX -> do
                                        Left (TypeError ctx e (HandlerOutputTypeMismatch kX _T₁ kY _T₃))

        Dhall.Map.unorderedTraverseWithKey_ process ktsY

        return _T₁

    loop ctx e@(ToMap kvsX mT₁) = do
        tKvsX <- fmap Dhall.Core.normalize (loop ctx kvsX)

        ktsX <- case tKvsX of
            Record kts -> return kts
            _          -> Left (TypeError ctx e (MustMapARecord kvsX tKvsX))

        let ktX = appEndo (foldMap (Endo . compareFieldTypes) ktsX) Nothing
            mT₂ = fmap Dhall.Core.normalize mT₁
            mapType fieldType = App List (Record $ Dhall.Map.fromList [("mapKey", Text),
                                                                       ("mapValue", fieldType)])
            compareFieldTypes t Nothing = Just (Right t)
            compareFieldTypes t r@(Just (Right t'))
               | Dhall.Core.judgmentallyEqual t t' = r
               | otherwise = Just (Left $ TypeError ctx e (HeterogenousRecordToMap tKvsX t t'))
            compareFieldTypes _ r@(Just Left{}) = r

        case (ktX, mT₂) of
            (Nothing, Nothing) -> Left (TypeError ctx e MissingToMapType)
            (Just err@Left{}, _) -> err
            (Just (Right t), Nothing) -> pure (mapType t)
            (Nothing, Just t@(App List (Record mapItemType)))
               | Just fieldType <- Dhall.Map.lookup "mapValue" mapItemType,
                 Dhall.Core.judgmentallyEqual t (mapType fieldType) -> pure t
            (Nothing, Just t) -> Left (TypeError ctx e $ InvalidToMapType t)
            (Just (Right t₁), Just t₂)
               | Dhall.Core.judgmentallyEqual (mapType t₁) t₂ -> pure t₂
               | otherwise -> Left (TypeError ctx e $ MapTypeMismatch (mapType t₁) t₂)
    loop ctx e@(Field r x       ) = do
        t <- fmap Dhall.Core.normalize (loop ctx r)

        let text = Dhall.Pretty.Internal.docToStrictText (Dhall.Pretty.Internal.prettyLabel x)

        case t of
            Record kts -> do
                _ <- loop ctx t

                case Dhall.Map.lookup x kts of
                    Just t' -> return t'
                    Nothing -> Left (TypeError ctx e (MissingField x t))
            _ -> do
                case Dhall.Core.normalize r of
                  Union kts ->
                    case Dhall.Map.lookup x kts of
                        Just (Just t') -> return (Pi x t' (Union kts))
                        Just Nothing   -> return (Union kts)
                        Nothing -> Left (TypeError ctx e (MissingField x t))
                  r' -> Left (TypeError ctx e (CantAccess text r' t))
    loop ctx e@(Project r (Left xs)) = do
        t <- fmap Dhall.Core.normalize (loop ctx r)

        case t of
            Record kts -> do
                _ <- loop ctx t

                let process k =
                        case Dhall.Map.lookup k kts of
                            Just t' -> return (k, t')
                            Nothing -> Left (TypeError ctx e (MissingField k t))

                let adapt = Record . Dhall.Map.fromList

                fmap adapt (traverse process (Dhall.Set.toList xs))
            _ -> do
                let text =
                        Dhall.Pretty.Internal.docToStrictText (Dhall.Pretty.Internal.prettyLabels xs)

                Left (TypeError ctx e (CantProject text r t))
    loop ctx e@(Project r (Right t)) = do
        _R <- fmap Dhall.Core.normalize (loop ctx r)

        case _R of
            Record ktsR -> do
                _ <- loop ctx t

                case Dhall.Core.normalize t of
                    Record ktsT -> do
                        let actualSubset =
                                Record (Dhall.Map.intersection ktsR ktsT)

                        let expectedSubset = t

                        let process k tT = do
                                case Dhall.Map.lookup k ktsR of
                                    Nothing -> do
                                        Left (TypeError ctx e (MissingField k _R))
                                    Just tR -> do
                                        if Dhall.Core.judgmentallyEqual tT tR
                                            then do
                                                return ()
                                            else do
                                                Left (TypeError ctx e (ProjectionTypeMismatch k tT tR expectedSubset actualSubset))

                        Dhall.Map.unorderedTraverseWithKey_ process ktsT

                        return (Record ktsT)
                    _ -> do
                        Left (TypeError ctx e (CantProjectByExpression t))

            _ -> do
                let text = Dhall.Core.pretty t

                Left (TypeError ctx e (CantProject text r t))
    loop ctx   (Note s e'       ) = case loop ctx e' of
        Left (TypeError ctx' (Note s' e'') m) -> Left (TypeError ctx' (Note s' e'') m)
        Left (TypeError ctx'          e''  m) -> Left (TypeError ctx' (Note s  e'') m)
        Right r                               -> Right r
    loop ctx   (ImportAlt l _r  ) =
       fmap Dhall.Core.normalize (loop ctx l)
    loop _     (Embed p         ) = Right $ tpa p

{-| `typeOf` is the same as `typeWith` with an empty context, meaning that the
    expression must be closed (i.e. no free variables), otherwise type-checking
    will fail.
-}
typeOf :: Expr s X -> Either (TypeError s X) (Expr s X)
typeOf = typeWith Dhall.Context.empty

-- | Like `Data.Void.Void`, except with a shorter inferred type
newtype X = X { absurd :: forall a . a }

instance Show X where
    show = absurd

instance Eq X where
  _ == _ = True

instance Data X where
    dataTypeOf = absurd
    gunfold _ _ _ = undefined
    toConstr = absurd

instance Pretty X where
    pretty = absurd

instance FromTerm X where
    decode _ = empty

instance ToTerm X where
    encode = absurd

-- | The specific type error
data TypeMessage s a
    = UnboundVariable Text
    | InvalidInputType (Expr s a)
    | InvalidOutputType (Expr s a)
    | NotAFunction (Expr s a) (Expr s a)
    | TypeMismatch (Expr s a) (Expr s a) (Expr s a) (Expr s a)
    | AnnotMismatch (Expr s a) (Expr s a) (Expr s a)
    | Untyped
    | MissingListType
    | MismatchedListElements Int (Expr s a) (Expr s a) (Expr s a)
    | InvalidListElement Int (Expr s a) (Expr s a) (Expr s a)
    | InvalidListType (Expr s a)
    | InvalidOptionalElement (Expr s a) (Expr s a) (Expr s a)
    | InvalidOptionalType (Expr s a)
    | InvalidSome (Expr s a) (Expr s a) (Expr s a)
    | InvalidPredicate (Expr s a) (Expr s a)
    | IfBranchMismatch (Expr s a) (Expr s a) (Expr s a) (Expr s a)
    | IfBranchMustBeTerm Bool (Expr s a) (Expr s a) (Expr s a)
    | InvalidFieldType Text (Expr s a)
    | FieldAnnotationMismatch Text (Expr s a) Const Text (Expr s a) Const
    | FieldMismatch Text (Expr s a) Const Text (Expr s a) Const
    | InvalidAlternative Text (Expr s a)
    | InvalidAlternativeType Text (Expr s a)
    | AlternativeAnnotationMismatch Text (Expr s a) Const Text (Expr s a) Const
    | ListAppendMismatch (Expr s a) (Expr s a)
    | DuplicateAlternative Text
    | MustCombineARecord Char (Expr s a) (Expr s a)
    | RecordMismatch Char (Expr s a) (Expr s a) Const Const
    | CombineTypesRequiresRecordType (Expr s a) (Expr s a)
    | RecordTypeMismatch Const Const (Expr s a) (Expr s a)
    | FieldCollision Text
    | MustMergeARecord (Expr s a) (Expr s a)
    | MustMergeUnion (Expr s a) (Expr s a)
    | MustMapARecord (Expr s a) (Expr s a)
    | HeterogenousRecordToMap (Expr s a) (Expr s a) (Expr s a)
    | InvalidToMapType (Expr s a)
    | MapTypeMismatch (Expr s a) (Expr s a)
    | MissingToMapType
    | UnusedHandler (Set Text)
    | MissingHandler (Set Text)
    | HandlerInputTypeMismatch Text (Expr s a) (Expr s a)
    | HandlerOutputTypeMismatch Text (Expr s a) Text (Expr s a)
    | InvalidHandlerOutputType Text (Expr s a) (Expr s a)
    | MissingMergeType
    | HandlerNotAFunction Text (Expr s a)
    | CantAccess Text (Expr s a) (Expr s a)
    | CantProject Text (Expr s a) (Expr s a)
    | CantProjectByExpression (Expr s a)
    | MissingField Text (Expr s a)
    | ProjectionTypeMismatch Text (Expr s a) (Expr s a) (Expr s a) (Expr s a)
    | CantAnd (Expr s a) (Expr s a)
    | CantOr (Expr s a) (Expr s a)
    | CantEQ (Expr s a) (Expr s a)
    | CantNE (Expr s a) (Expr s a)
    | CantInterpolate (Expr s a) (Expr s a)
    | CantTextAppend (Expr s a) (Expr s a)
    | CantListAppend (Expr s a) (Expr s a)
    | CantAdd (Expr s a) (Expr s a)
    | CantMultiply (Expr s a) (Expr s a)
    | NoDependentTypes (Expr s a) (Expr s a)
    deriving (Show)

shortTypeMessage :: (Eq a, Pretty a, ToTerm a) => TypeMessage s a -> Doc Ann
shortTypeMessage msg =
    "\ESC[1;31mError\ESC[0m: " <> short <> "\n"
  where
    ErrorMessages {..} = prettyTypeMessage msg

longTypeMessage :: (Eq a, Pretty a, ToTerm a) => TypeMessage s a -> Doc Ann
longTypeMessage msg =
        "\ESC[1;31mError\ESC[0m: " <> short <> "\n"
    <>  "\n"
    <>  long
  where
    ErrorMessages {..} = prettyTypeMessage msg

data ErrorMessages = ErrorMessages
    { short :: Doc Ann
    -- ^ Default succinct 1-line explanation of what went wrong
    , long  :: Doc Ann
    -- ^ Longer and more detailed explanation of the error
    }

_NOT :: Doc ann
_NOT = "\ESC[1mnot\ESC[0m"

insert :: Pretty a => a -> Doc Ann
insert = Dhall.Util.insert

prettyTypeMessage
    :: (Eq a, Pretty a, ToTerm a) => TypeMessage s a -> ErrorMessages
prettyTypeMessage (UnboundVariable x) = ErrorMessages {..}
  -- We do not need to print variable name here. For the discussion see:
  -- https://github.com/dhall-lang/dhall-haskell/pull/116
  where
    short = "Unbound variable: " <> Pretty.pretty x

    long =
        "Explanation: Expressions can only reference previously introduced (i.e. “bound”)\n\
        \variables that are still “in scope”                                             \n\
        \                                                                                \n\
        \For example, the following valid expressions introduce a “bound” variable named \n\
        \❰x❱:                                                                            \n\
        \                                                                                \n\
        \                                                                                \n\
        \    ┌─────────────────┐                                                         \n\
        \    │ λ(x : Bool) → x │  Anonymous functions introduce “bound” variables        \n\
        \    └─────────────────┘                                                         \n\
        \        ⇧                                                                       \n\
        \        This is the bound variable                                              \n\
        \                                                                                \n\
        \                                                                                \n\
        \    ┌─────────────────┐                                                         \n\
        \    │ let x = 1 in x  │  ❰let❱ expressions introduce “bound” variables          \n\
        \    └─────────────────┘                                                         \n\
        \          ⇧                                                                     \n\
        \          This is the bound variable                                            \n\
        \                                                                                \n\
        \                                                                                \n\
        \However, the following expressions are not valid because they all reference a   \n\
        \variable that has not been introduced yet (i.e. an “unbound” variable):         \n\
        \                                                                                \n\
        \                                                                                \n\
        \    ┌─────────────────┐                                                         \n\
        \    │ λ(x : Bool) → y │  The variable ❰y❱ hasn't been introduced yet            \n\
        \    └─────────────────┘                                                         \n\
        \                    ⇧                                                           \n\
        \                    This is the unbound variable                                \n\
        \                                                                                \n\
        \                                                                                \n\
        \    ┌──────────────────────────┐                                                \n\
        \    │ (let x = True in x) && x │  ❰x❱ is undefined outside the parentheses      \n\
        \    └──────────────────────────┘                                                \n\
        \                             ⇧                                                  \n\
        \                             This is the unbound variable                       \n\
        \                                                                                \n\
        \                                                                                \n\
        \    ┌────────────────┐                                                          \n\
        \    │ let x = x in x │  The definition for ❰x❱ cannot reference itself          \n\
        \    └────────────────┘                                                          \n\
        \              ⇧                                                                 \n\
        \              This is the unbound variable                                      \n\
        \                                                                                \n\
        \                                                                                \n\
        \Some common reasons why you might get this error:                               \n\
        \                                                                                \n\
        \● You misspell a variable name, like this:                                      \n\
        \                                                                                \n\
        \                                                                                \n\
        \    ┌────────────────────────────────────────────────────┐                      \n\
        \    │ λ(empty : Bool) → if emty then \"Empty\" else \"Full\" │                      \n\
        \    └────────────────────────────────────────────────────┘                      \n\
        \                           ⇧                                                    \n\
        \                           Typo                                                 \n\
        \                                                                                \n\
        \                                                                                \n\
        \● You misspell a reserved identifier, like this:                                \n\
        \                                                                                \n\
        \                                                                                \n\
        \    ┌──────────────────────────┐                                                \n\
        \    │ foral (a : Type) → a → a │                                                \n\
        \    └──────────────────────────┘                                                \n\
        \      ⇧                                                                         \n\
        \      Typo                                                                      \n\
        \                                                                                \n\
        \                                                                                \n\
        \● You tried to define a recursive value, like this:                             \n\
        \                                                                                \n\
        \                                                                                \n\
        \    ┌────────────────────┐                                                      \n\
        \    │ let x = x + 1 in x │                                                      \n\
        \    └────────────────────┘                                                      \n\
        \              ⇧                                                                 \n\
        \              Recursive definitions are not allowed                             \n\
        \                                                                                \n\
        \                                                                                \n\
        \● You accidentally forgot a ❰λ❱ or ❰∀❱/❰forall❱                                 \n\
        \                                                                                \n\
        \                                                                                \n\
        \        Unbound variable                                                        \n\
        \        ⇩                                                                       \n\
        \    ┌─────────────────┐                                                         \n\
        \    │  (x : Bool) → x │                                                         \n\
        \    └─────────────────┘                                                         \n\
        \      ⇧                                                                         \n\
        \      A ❰λ❱ here would transform this into a valid anonymous function           \n\
        \                                                                                \n\
        \                                                                                \n\
        \        Unbound variable                                                        \n\
        \        ⇩                                                                       \n\
        \    ┌────────────────────┐                                                      \n\
        \    │  (x : Bool) → Bool │                                                      \n\
        \    └────────────────────┘                                                      \n\
        \      ⇧                                                                         \n\
        \      A ❰∀❱ or ❰forall❱ here would transform this into a valid function type    \n\
        \                                                                                \n\
        \                                                                                \n\
        \● You forgot to prefix a file path with ❰./❱:                                   \n\
        \                                                                                \n\
        \                                                                                \n\
        \    ┌────────────────────┐                                                      \n\
        \    │ path/to/file.dhall │                                                      \n\
        \    └────────────────────┘                                                      \n\
        \      ⇧                                                                         \n\
        \      This should be ❰./path/to/file.dhall❱                                     \n"

prettyTypeMessage (InvalidInputType expr) = ErrorMessages {..}
  where
    short = "Invalid function input"

    long =
        "Explanation: A function can accept an input “term” that has a given “type”, like\n\
        \this:                                                                           \n\
        \                                                                                \n\
        \                                                                                \n\
        \        This is the input term that the function accepts                        \n\
        \        ⇩                                                                       \n\
        \    ┌───────────────────────┐                                                   \n\
        \    │ ∀(x : Natural) → Bool │  This is the type of a function that accepts an   \n\
        \    └───────────────────────┘  input term named ❰x❱ that has type ❰Natural❱     \n\
        \            ⇧                                                                   \n\
        \            This is the type of the input term                                  \n\
        \                                                                                \n\
        \                                                                                \n\
        \    ┌────────────────┐                                                          \n\
        \    │ Bool → Natural │  This is the type of a function that accepts an anonymous\n\
        \    └────────────────┘  input term that has type ❰Bool❱                         \n\
        \      ⇧                                                                         \n\
        \      This is the type of the input term                                        \n\
        \                                                                                \n\
        \                                                                                \n\
        \... or a function can accept an input “type” that has a given “kind”, like this:\n\
        \                                                                                \n\
        \                                                                                \n\
        \        This is the input type that the function accepts                        \n\
        \        ⇩                                                                       \n\
        \    ┌────────────────────┐                                                      \n\
        \    │ ∀(a : Type) → Type │  This is the type of a function that accepts an input\n\
        \    └────────────────────┘  type named ❰a❱ that has kind ❰Type❱                 \n\
        \            ⇧                                                                   \n\
        \            This is the kind of the input type                                  \n\
        \                                                                                \n\
        \                                                                                \n\
        \    ┌──────────────────────┐                                                    \n\
        \    │ (Type → Type) → Type │  This is the type of a function that accepts an    \n\
        \    └──────────────────────┘  anonymous input type that has kind ❰Type → Type❱  \n\
        \       ⇧                                                                        \n\
        \       This is the kind of the input type                                       \n\
        \                                                                                \n\
        \                                                                                \n\
        \Other function inputs are " <> _NOT <> " valid, like this:                      \n\
        \                                                                                \n\
        \                                                                                \n\
        \    ┌──────────────┐                                                            \n\
        \    │ ∀(x : 1) → x │  ❰1❱ is a “term” and not a “type” nor a “kind” so ❰x❱      \n\
        \    └──────────────┘  cannot have “type” ❰1❱ or “kind” ❰1❱                      \n\
        \            ⇧                                                                   \n\
        \            This is not a type or kind                                          \n\
        \                                                                                \n\
        \                                                                                \n\
        \    ┌──────────┐                                                                \n\
        \    │ True → x │  ❰True❱ is a “term” and not a “type” nor a “kind” so the       \n\
        \    └──────────┘  anonymous input cannot have “type” ❰True❱ or “kind” ❰True❱    \n\
        \      ⇧                                                                         \n\
        \      This is not a type or kind                                                \n\
        \                                                                                \n\
        \                                                                                \n\
        \You annotated a function input with the following expression:                   \n\
        \                                                                                \n\
        \" <> txt <> "\n\
        \                                                                                \n\
        \... which is neither a type nor a kind                                          \n"
      where
        txt = insert expr

prettyTypeMessage (InvalidOutputType expr) = ErrorMessages {..}
  where
    short = "Invalid function output"

    long =
        "Explanation: A function can return an output “term” that has a given “type”,    \n\
        \like this:                                                                      \n\
        \                                                                                \n\
        \                                                                                \n\
        \    ┌────────────────────┐                                                      \n\
        \    │ ∀(x : Text) → Bool │  This is the type of a function that returns an      \n\
        \    └────────────────────┘  output term that has type ❰Bool❱                    \n\
        \                    ⇧                                                           \n\
        \                    This is the type of the output term                         \n\
        \                                                                                \n\
        \                                                                                \n\
        \    ┌────────────────┐                                                          \n\
        \    │ Bool → Natural │  This is the type of a function that returns an output   \n\
        \    └────────────────┘  term that has type ❰Natural❱                            \n\
        \             ⇧                                                                  \n\
        \             This is the type of the output term                                \n\
        \                                                                                \n\
        \                                                                                \n\
        \... or a function can return an output “type” that has a given “kind”, like     \n\
        \this:                                                                           \n\
        \                                                                                \n\
        \    ┌────────────────────┐                                                      \n\
        \    │ ∀(a : Type) → Type │  This is the type of a function that returns an      \n\
        \    └────────────────────┘  output type that has kind ❰Type❱                    \n\
        \                    ⇧                                                           \n\
        \                    This is the kind of the output type                         \n\
        \                                                                                \n\
        \                                                                                \n\
        \    ┌──────────────────────┐                                                    \n\
        \    │ (Type → Type) → Type │  This is the type of a function that returns an    \n\
        \    └──────────────────────┘  output type that has kind ❰Type❱                  \n\
        \                      ⇧                                                         \n\
        \                      This is the kind of the output type                       \n\
        \                                                                                \n\
        \                                                                                \n\
        \Other outputs are " <> _NOT <> " valid, like this:                              \n\
        \                                                                                \n\
        \                                                                                \n\
        \    ┌─────────────────┐                                                         \n\
        \    │ ∀(x : Bool) → x │  ❰x❱ is a “term” and not a “type” nor a “kind” so the   \n\
        \    └─────────────────┘  output cannot have “type” ❰x❱ or “kind” ❰x❱            \n\
        \                    ⇧                                                           \n\
        \                    This is not a type or kind                                  \n\
        \                                                                                \n\
        \                                                                                \n\
        \    ┌─────────────┐                                                             \n\
        \    │ Text → True │  ❰True❱ is a “term” and not a “type” nor a “kind” so the    \n\
        \    └─────────────┘  output cannot have “type” ❰True❱ or “kind” ❰True❱          \n\
        \             ⇧                                                                  \n\
        \             This is not a type or kind                                         \n\
        \                                                                                \n\
        \                                                                                \n\
        \Some common reasons why you might get this error:                               \n\
        \                                                                                \n\
        \● You use ❰∀❱ instead of ❰λ❱ by mistake, like this:                             \n\
        \                                                                                \n\
        \                                                                                \n\
        \    ┌────────────────┐                                                          \n\
        \    │ ∀(x: Bool) → x │                                                          \n\
        \    └────────────────┘                                                          \n\
        \      ⇧                                                                         \n\
        \      Using ❰λ❱ here instead of ❰∀❱ would transform this into a valid function  \n\
        \                                                                                \n\
        \                                                                                \n\
        \────────────────────────────────────────────────────────────────────────────────\n\
        \                                                                                \n\
        \You specified that your function outputs a:                                     \n\
        \                                                                                \n\
        \" <> txt <> "\n\
        \                                                                                \n\
        \... which is neither a type nor a kind:                                         \n"
      where
        txt = insert expr

prettyTypeMessage (NotAFunction expr0 expr1) = ErrorMessages {..}
  where
    short = "Not a function"

    long =
        "Explanation: Expressions separated by whitespace denote function application,   \n\
        \like this:                                                                      \n\
        \                                                                                \n\
        \                                                                                \n\
        \    ┌─────┐                                                                     \n\
        \    │ f x │  This denotes the function ❰f❱ applied to an argument named ❰x❱     \n\
        \    └─────┘                                                                     \n\
        \                                                                                \n\
        \                                                                                \n\
        \A function is a term that has type ❰a → b❱ for some ❰a❱ or ❰b❱.  For example,   \n\
        \the following expressions are all functions because they have a function type:  \n\
        \                                                                                \n\
        \                                                                                \n\
        \                        The function's input type is ❰Bool❱                     \n\
        \                        ⇩                                                       \n\
        \    ┌───────────────────────────────┐                                           \n\
        \    │ λ(x : Bool) → x : Bool → Bool │  User-defined anonymous function          \n\
        \    └───────────────────────────────┘                                           \n\
        \                               ⇧                                                \n\
        \                               The function's output type is ❰Bool❱             \n\
        \                                                                                \n\
        \                                                                                \n\
        \                     The function's input type is ❰Natural❱                     \n\
        \                     ⇩                                                          \n\
        \    ┌───────────────────────────────┐                                           \n\
        \    │ Natural/even : Natural → Bool │  Built-in function                        \n\
        \    └───────────────────────────────┘                                           \n\
        \                               ⇧                                                \n\
        \                               The function's output type is ❰Bool❱             \n\
        \                                                                                \n\
        \                                                                                \n\
        \                        The function's input kind is ❰Type❱                     \n\
        \                        ⇩                                                       \n\
        \    ┌───────────────────────────────┐                                           \n\
        \    │ λ(a : Type) → a : Type → Type │  Type-level functions are still functions \n\
        \    └───────────────────────────────┘                                           \n\
        \                               ⇧                                                \n\
        \                               The function's output kind is ❰Type❱             \n\
        \                                                                                \n\
        \                                                                                \n\
        \             The function's input kind is ❰Type❱                                \n\
        \             ⇩                                                                  \n\
        \    ┌────────────────────┐                                                      \n\
        \    │ List : Type → Type │  Built-in type-level function                        \n\
        \    └────────────────────┘                                                      \n\
        \                    ⇧                                                           \n\
        \                    The function's output kind is ❰Type❱                        \n\
        \                                                                                \n\
        \                                                                                \n\
        \                        Function's input has kind ❰Type❱                        \n\
        \                        ⇩                                                       \n\
        \    ┌─────────────────────────────────────────────────┐                         \n\
        \    │ List/head : ∀(a : Type) → (List a → Optional a) │  A function can return  \n\
        \    └─────────────────────────────────────────────────┘  another function       \n\
        \                                ⇧                                               \n\
        \                                Function's output has type ❰List a → Optional a❱\n\
        \                                                                                \n\
        \                                                                                \n\
        \                       The function's input type is ❰List Text❱                 \n\
        \                       ⇩                                                        \n\
        \    ┌────────────────────────────────────────────┐                              \n\
        \    │ List/head Text : List Text → Optional Text │  A function applied to an    \n\
        \    └────────────────────────────────────────────┘  argument can be a function  \n\
        \                                   ⇧                                            \n\
        \                                   The function's output type is ❰Optional Text❱\n\
        \                                                                                \n\
        \                                                                                \n\
        \An expression is not a function if the expression's type is not of the form     \n\
        \❰a → b❱.  For example, these are " <> _NOT <> " functions:                      \n\
        \                                                                                \n\
        \                                                                                \n\
        \    ┌─────────────┐                                                             \n\
        \    │ 1 : Natural │  ❰1❱ is not a function because ❰Natural❱ is not the type of \n\
        \    └─────────────┘  a function                                                 \n\
        \                                                                                \n\
        \                                                                                \n\
        \    ┌───────────────────────┐                                                   \n\
        \    │ Natural/even 2 : Bool │  ❰Natural/even 2❱ is not a function because       \n\
        \    └───────────────────────┘  ❰Bool❱ is not the type of a function             \n\
        \                                                                                \n\
        \                                                                                \n\
        \    ┌──────────────────┐                                                        \n\
        \    │ List Text : Type │  ❰List Text❱ is not a function because ❰Type❱ is not   \n\
        \    └──────────────────┘  the type of a function                                \n\
        \                                                                                \n\
        \                                                                                \n\
        \Some common reasons why you might get this error:                               \n\
        \                                                                                \n\
        \● You tried to add two ❰Natural❱s without a space around the ❰+❱, like this:    \n\
        \                                                                                \n\
        \                                                                                \n\
        \    ┌─────┐                                                                     \n\
        \    │ 2+2 │                                                                     \n\
        \    └─────┘                                                                     \n\
        \                                                                                \n\
        \                                                                                \n\
        \  The above code is parsed as:                                                  \n\
        \                                                                                \n\
        \                                                                                \n\
        \    ┌────────┐                                                                  \n\
        \    │ 2 (+2) │                                                                  \n\
        \    └────────┘                                                                  \n\
        \      ⇧                                                                         \n\
        \      The compiler thinks that this ❰2❱ is a function whose argument is ❰+2❱    \n\
        \                                                                                \n\
        \                                                                                \n\
        \  This is because the ❰+❱ symbol has two meanings: you use ❰+❱ to add two       \n\
        \  numbers, but you also can prefix ❰Natural❱ literals with a ❰+❱ to turn them   \n\
        \  into ❰Integer❱ literals (like ❰+2❱)                                           \n\
        \                                                                                \n\
        \  To fix the code, you need to put spaces around the ❰+❱, like this:            \n\
        \                                                                                \n\
        \                                                                                \n\
        \    ┌───────┐                                                                   \n\
        \    │ 2 + 2 │                                                                   \n\
        \    └───────┘                                                                   \n\
        \                                                                                \n\
        \                                                                                \n\
        \────────────────────────────────────────────────────────────────────────────────\n\
        \                                                                                \n\
        \You tried to use the following expression as a function:                        \n\
        \                                                                                \n\
        \" <> txt0 <> "\n\
        \                                                                                \n\
        \... but this expression's type is:                                              \n\
        \                                                                                \n\
        \" <> txt1 <> "\n\
        \                                                                                \n\
        \... which is not a function type                                                \n"
      where
        txt0 = insert expr0
        txt1 = insert expr1

prettyTypeMessage (TypeMismatch expr0 expr1 expr2 expr3) = ErrorMessages {..}
  where
    short = "Wrong type of function argument\n"
        <>  "\n"
        <>  Dhall.Diff.diffNormalized expr1 expr3

    long =
        "Explanation: Every function declares what type or kind of argument to accept    \n\
        \                                                                                \n\
        \For example:                                                                    \n\
        \                                                                                \n\
        \                                                                                \n\
        \    ┌───────────────────────────────┐                                           \n\
        \    │ λ(x : Bool) → x : Bool → Bool │  This anonymous function only accepts     \n\
        \    └───────────────────────────────┘  arguments that have type ❰Bool❱          \n\
        \                        ⇧                                                       \n\
        \                        The function's input type                               \n\
        \                                                                                \n\
        \                                                                                \n\
        \    ┌───────────────────────────────┐                                           \n\
        \    │ Natural/even : Natural → Bool │  This built-in function only accepts      \n\
        \    └───────────────────────────────┘  arguments that have type ❰Natural❱       \n\
        \                     ⇧                                                          \n\
        \                     The function's input type                                  \n\
        \                                                                                \n\
        \                                                                                \n\
        \    ┌───────────────────────────────┐                                           \n\
        \    │ λ(a : Type) → a : Type → Type │  This anonymous function only accepts     \n\
        \    └───────────────────────────────┘  arguments that have kind ❰Type❱          \n\
        \                        ⇧                                                       \n\
        \                        The function's input kind                               \n\
        \                                                                                \n\
        \                                                                                \n\
        \    ┌────────────────────┐                                                      \n\
        \    │ List : Type → Type │  This built-in function only accepts arguments that  \n\
        \    └────────────────────┘  have kind ❰Type❱                                    \n\
        \             ⇧                                                                  \n\
        \             The function's input kind                                          \n\
        \                                                                                \n\
        \                                                                                \n\
        \For example, the following expressions are valid:                               \n\
        \                                                                                \n\
        \                                                                                \n\
        \    ┌────────────────────────┐                                                  \n\
        \    │ (λ(x : Bool) → x) True │  ❰True❱ has type ❰Bool❱, which matches the type  \n\
        \    └────────────────────────┘  of argument that the anonymous function accepts \n\
        \                                                                                \n\
        \                                                                                \n\
        \    ┌────────────────┐                                                          \n\
        \    │ Natural/even 2 │  ❰2❱ has type ❰Natural❱, which matches the type of       \n\
        \    └────────────────┘  argument that the ❰Natural/even❱ function accepts,      \n\
        \                                                                                \n\
        \                                                                                \n\
        \    ┌────────────────────────┐                                                  \n\
        \    │ (λ(a : Type) → a) Bool │  ❰Bool❱ has kind ❰Type❱, which matches the kind  \n\
        \    └────────────────────────┘  of argument that the anonymous function accepts \n\
        \                                                                                \n\
        \                                                                                \n\
        \    ┌───────────┐                                                               \n\
        \    │ List Text │  ❰Text❱ has kind ❰Type❱, which matches the kind of argument   \n\
        \    └───────────┘  that that the ❰List❱ function accepts                        \n\
        \                                                                                \n\
        \                                                                                \n\
        \However, you can " <> _NOT <> " apply a function to the wrong type or kind of argument\n\
        \                                                                                \n\
        \For example, the following expressions are not valid:                           \n\
        \                                                                                \n\
        \                                                                                \n\
        \    ┌───────────────────────┐                                                   \n\
        \    │ (λ(x : Bool) → x) \"A\" │  ❰\"A\"❱ has type ❰Text❱, but the anonymous function\n\
        \    └───────────────────────┘  expects an argument that has type ❰Bool❱         \n\
        \                                                                                \n\
        \                                                                                \n\
        \    ┌──────────────────┐                                                        \n\
        \    │ Natural/even \"A\" │  ❰\"A\"❱ has type ❰Text❱, but the ❰Natural/even❱ function\n\
        \    └──────────────────┘  expects an argument that has type ❰Natural❱           \n\
        \                                                                                \n\
        \                                                                                \n\
        \    ┌────────────────────────┐                                                  \n\
        \    │ (λ(a : Type) → a) True │  ❰True❱ has type ❰Bool❱, but the anonymous       \n\
        \    └────────────────────────┘  function expects an argument of kind ❰Type❱     \n\
        \                                                                                \n\
        \                                                                                \n\
        \    ┌────────┐                                                                  \n\
        \    │ List 1 │  ❰1❱ has type ❰Natural❱, but the ❰List❱ function expects an      \n\
        \    └────────┘  argument that has kind ❰Type❱                                   \n\
        \                                                                                \n\
        \                                                                                \n\
        \Some common reasons why you might get this error:                               \n\
        \                                                                                \n\
        \● You omit a function argument by mistake:                                      \n\
        \                                                                                \n\
        \                                                                                \n\
        \    ┌───────────────────────┐                                                   \n\
        \    │ List/head   [1, 2, 3] │                                                   \n\
        \    └───────────────────────┘                                                   \n\
        \                ⇧                                                               \n\
        \                ❰List/head❱ is missing the first argument,                      \n\
        \                which should be: ❰Natural❱                                      \n\
        \                                                                                \n\
        \                                                                                \n\
        \● You supply an ❰Integer❱ literal to a function that expects a ❰Natural❱        \n\
        \                                                                                \n\
        \                                                                                \n\
        \    ┌─────────────────┐                                                         \n\
        \    │ Natural/even +2 │                                                         \n\
        \    └─────────────────┘                                                         \n\
        \                   ⇧                                                            \n\
        \                   This should be ❰2❱                                           \n\
        \                                                                                \n\
        \                                                                                \n\
        \────────────────────────────────────────────────────────────────────────────────\n\
        \                                                                                \n\
        \You tried to invoke the following function:                                     \n\
        \                                                                                \n\
        \" <> txt0 <> "\n\
        \                                                                                \n\
        \... which expects an argument of type or kind:                                  \n\
        \                                                                                \n\
        \" <> txt1 <> "\n\
        \                                                                                \n\
        \... on the following argument:                                                  \n\
        \                                                                                \n\
        \" <> txt2 <> "\n\
        \                                                                                \n\
        \... which has a different type or kind:                                         \n\
        \                                                                                \n\
        \" <> txt3 <> "\n"
      where
        txt0 = insert expr0
        txt1 = insert expr1
        txt2 = insert expr2
        txt3 = insert expr3

prettyTypeMessage (AnnotMismatch expr0 expr1 expr2) = ErrorMessages {..}
  where
    short = "Expression doesn't match annotation\n"
        <>  "\n"
        <>  Dhall.Diff.diffNormalized expr1 expr2
    long =
        "Explanation: You can annotate an expression with its type or kind using the     \n\
        \❰:❱ symbol, like this:                                                          \n\
        \                                                                                \n\
        \                                                                                \n\
        \    ┌───────┐                                                                   \n\
        \    │ x : t │  ❰x❱ is an expression and ❰t❱ is the annotated type or kind of ❰x❱\n\
        \    └───────┘                                                                   \n\
        \                                                                                \n\
        \The type checker verifies that the expression's type or kind matches the        \n\
        \provided annotation                                                             \n\
        \                                                                                \n\
        \For example, all of the following are valid annotations that the type checker   \n\
        \accepts:                                                                        \n\
        \                                                                                \n\
        \                                                                                \n\
        \    ┌─────────────┐                                                             \n\
        \    │ 1 : Natural │  ❰1❱ is an expression that has type ❰Natural❱, so the type  \n\
        \    └─────────────┘  checker accepts the annotation                             \n\
        \                                                                                \n\
        \                                                                                \n\
        \    ┌───────────────────────┐                                                   \n\
        \    │ Natural/even 2 : Bool │  ❰Natural/even 2❱ has type ❰Bool❱, so the type    \n\
        \    └───────────────────────┘  checker accepts the annotation                   \n\
        \                                                                                \n\
        \                                                                                \n\
        \    ┌────────────────────┐                                                      \n\
        \    │ List : Type → Type │  ❰List❱ is an expression that has kind ❰Type → Type❱,\n\
        \    └────────────────────┘  so the type checker accepts the annotation          \n\
        \                                                                                \n\
        \                                                                                \n\
        \    ┌──────────────────┐                                                        \n\
        \    │ List Text : Type │  ❰List Text❱ is an expression that has kind ❰Type❱, so \n\
        \    └──────────────────┘  the type checker accepts the annotation               \n\
        \                                                                                \n\
        \                                                                                \n\
        \However, the following annotations are " <> _NOT <> " valid and the type checker will\n\
        \reject them:                                                                    \n\
        \                                                                                \n\
        \                                                                                \n\
        \    ┌──────────┐                                                                \n\
        \    │ 1 : Text │  The type checker rejects this because ❰1❱ does not have type  \n\
        \    └──────────┘  ❰Text❱                                                        \n\
        \                                                                                \n\
        \                                                                                \n\
        \    ┌─────────────┐                                                             \n\
        \    │ List : Type │  ❰List❱ does not have kind ❰Type❱                           \n\
        \    └─────────────┘                                                             \n\
        \                                                                                \n\
        \                                                                                \n\
        \Some common reasons why you might get this error:                               \n\
        \                                                                                \n\
        \● The Haskell Dhall interpreter implicitly inserts a top-level annotation       \n\
        \  matching the expected type                                                    \n\
        \                                                                                \n\
        \  For example, if you run the following Haskell code:                           \n\
        \                                                                                \n\
        \                                                                                \n\
        \    ┌───────────────────────────────┐                                           \n\
        \    │ >>> input auto \"1\" :: IO Text │                                         \n\
        \    └───────────────────────────────┘                                           \n\
        \                                                                                \n\
        \                                                                                \n\
        \  ... then the interpreter will actually type check the following annotated     \n\
        \  expression:                                                                   \n\
        \                                                                                \n\
        \                                                                                \n\
        \    ┌──────────┐                                                                \n\
        \    │ 1 : Text │                                                                \n\
        \    └──────────┘                                                                \n\
        \                                                                                \n\
        \                                                                                \n\
        \  ... and then type-checking will fail                                          \n\
        \                                                                                \n\
        \────────────────────────────────────────────────────────────────────────────────\n\
        \                                                                                \n\
        \You or the interpreter annotated this expression:                               \n\
        \                                                                                \n\
        \" <> txt0 <> "\n\
        \                                                                                \n\
        \... with this type or kind:                                                     \n\
        \                                                                                \n\
        \" <> txt1 <> "\n\
        \                                                                                \n\
        \... but the inferred type or kind of the expression is actually:                \n\
        \                                                                                \n\
        \" <> txt2 <> "\n"
      where
        txt0 = insert expr0
        txt1 = insert expr1
        txt2 = insert expr2

prettyTypeMessage Untyped = ErrorMessages {..}
  where
    short = "❰Sort❱ has no type, kind, or sort"

    long =
        "Explanation: There are five levels of expressions that form a hierarchy:        \n\
        \                                                                                \n\
        \● terms                                                                         \n\
        \● types                                                                         \n\
        \● kinds                                                                         \n\
        \● sorts                                                                         \n\
        \● orders                                                                        \n\
        \                                                                                \n\
        \The following example illustrates this hierarchy:                               \n\
        \                                                                                \n\
        \    ┌───────────────────────────────────┐                                       \n\
        \    │ \"ABC\" : Text : Type : Kind : Sort │                                     \n\
        \    └───────────────────────────────────┘                                       \n\
        \       ⇧      ⇧      ⇧      ⇧      ⇧                                            \n\
        \       term   type   kind   sort   order                                        \n\
        \                                                                                \n\
        \There is nothing above ❰Sort❱ in this hierarchy, so if you try to type check any\n\
        \expression containing ❰Sort❱ anywhere in the expression then type checking fails\n\
        \                                                                                \n\
        \Some common reasons why you might get this error:                               \n\
        \                                                                                \n\
        \● You supplied a sort where a kind was expected                                 \n\
        \                                                                                \n\
        \  For example, the following expression will fail to type check:                \n\
        \                                                                                \n\
        \    ┌──────────────────┐                                                        \n\
        \    │ f : Type -> Kind │                                                        \n\
        \    └──────────────────┘                                                        \n\
        \                  ⇧                                                             \n\
        \                  ❰Kind❱ is a sort, not a kind                                  \n"

prettyTypeMessage (InvalidPredicate expr0 expr1) = ErrorMessages {..}
  where
    short = "Invalid predicate for ❰if❱"

    long =
        "Explanation: Every ❰if❱ expression begins with a predicate which must have type \n\
        \❰Bool❱                                                                          \n\
        \                                                                                \n\
        \For example, these are valid ❰if❱ expressions:                                  \n\
        \                                                                                \n\
        \                                                                                \n\
        \    ┌──────────────────────────────┐                                            \n\
        \    │ if True then \"Yes\" else \"No\" │                                        \n\
        \    └──────────────────────────────┘                                            \n\
        \         ⇧                                                                      \n\
        \         Predicate                                                              \n\
        \                                                                                \n\
        \                                                                                \n\
        \    ┌─────────────────────────────────────────┐                                 \n\
        \    │ λ(x : Bool) → if x then False else True │                                 \n\
        \    └─────────────────────────────────────────┘                                 \n\
        \                       ⇧                                                        \n\
        \                       Predicate                                                \n\
        \                                                                                \n\
        \                                                                                \n\
        \... but these are " <> _NOT <> " valid ❰if❱ expressions:                        \n\
        \                                                                                \n\
        \                                                                                \n\
        \    ┌───────────────────────────┐                                               \n\
        \    │ if 0 then \"Yes\" else \"No\" │  ❰0❱ does not have type ❰Bool❱            \n\
        \    └───────────────────────────┘                                               \n\
        \                                                                                \n\
        \                                                                                \n\
        \    ┌────────────────────────────┐                                              \n\
        \    │ if \"\" then False else True │  ❰\"\"❱ does not have type ❰Bool❱          \n\
        \    └────────────────────────────┘                                              \n\
        \                                                                                \n\
        \                                                                                \n\
        \Some common reasons why you might get this error:                               \n\
        \                                                                                \n\
        \● You might be used to other programming languages that accept predicates other \n\
        \  than ❰Bool❱                                                                   \n\
        \                                                                                \n\
        \  For example, some languages permit ❰0❱ or ❰\"\"❱ as valid predicates and treat\n\
        \  them as equivalent to ❰False❱.  However, the Dhall language does not permit   \n\
        \  this                                                                          \n\
        \                                                                                \n\
        \────────────────────────────────────────────────────────────────────────────────\n\
        \                                                                                \n\
        \Your ❰if❱ expression begins with the following predicate:                       \n\
        \                                                                                \n\
        \" <> txt0 <> "\n\
        \                                                                                \n\
        \... that has type:                                                              \n\
        \                                                                                \n\
        \" <> txt1 <> "\n\
        \                                                                                \n\
        \... but the predicate must instead have type ❰Bool❱                             \n"
      where
        txt0 = insert expr0
        txt1 = insert expr1

prettyTypeMessage (IfBranchMustBeTerm b expr0 expr1 expr2) =
    ErrorMessages {..}
  where
    short = "❰if❱ branch is not a term"

    long =
        "Explanation: Every ❰if❱ expression has a ❰then❱ and ❰else❱ branch, each of which\n\
        \is an expression:                                                               \n\
        \                                                                                \n\
        \                                                                                \n\
        \                   Expression for ❰then❱ branch                                 \n\
        \                   ⇩                                                            \n\
        \    ┌────────────────────────────────┐                                          \n\
        \    │ if True then \"Hello, world!\"   │                                        \n\
        \    │         else \"Goodbye, world!\" │                                        \n\
        \    └────────────────────────────────┘                                          \n\
        \                   ⇧                                                            \n\
        \                   Expression for ❰else❱ branch                                 \n\
        \                                                                                \n\
        \                                                                                \n\
        \These expressions must be a “term”, where a “term” is defined as an expression  \n\
        \that has a type thas has kind ❰Type❱                                            \n\
        \                                                                                \n\
        \For example, the following expressions are all valid “terms”:                   \n\
        \                                                                                \n\
        \                                                                                \n\
        \    ┌────────────────────┐                                                      \n\
        \    │ 1 : Natural : Type │  ❰1❱ is a term with a type (❰Natural❱) of kind ❰Type❱\n\
        \    └────────────────────┘                                                      \n\
        \      ⇧                                                                         \n\
        \      term                                                                      \n\
        \                                                                                \n\
        \                                                                                \n\
        \    ┌─────────────────────────────────────┐                                     \n\
        \    │ Natural/odd : Natural → Bool : Type │  ❰Natural/odd❱ is a term with a type\n\
        \    └─────────────────────────────────────┘  (❰Natural → Bool❱) of kind ❰Type❱  \n\
        \      ⇧                                                                         \n\
        \      term                                                                      \n\
        \                                                                                \n\
        \                                                                                \n\
        \However, the following expressions are " <> _NOT <> " valid terms:              \n\
        \                                                                                \n\
        \                                                                                \n\
        \    ┌────────────────────┐                                                      \n\
        \    │ Text : Type : Kind │  ❰Text❱ has kind (❰Type❱) of sort ❰Kind❱ and is      \n\
        \    └────────────────────┘  therefore not a term                                \n\
        \      ⇧                                                                         \n\
        \      type                                                                      \n\
        \                                                                                \n\
        \                                                                                \n\
        \    ┌───────────────────────────┐                                               \n\
        \    │ List : Type → Type : Kind │  ❰List❱ has kind (❰Type → Type❱) of sort      \n\
        \    └───────────────────────────┘  ❰Kind❱ and is therefore not a term           \n\
        \      ⇧                                                                         \n\
        \      type-level function                                                       \n\
        \                                                                                \n\
        \                                                                                \n\
        \This means that you cannot define an ❰if❱ expression that returns a type.  For  \n\
        \example, the following ❰if❱ expression is " <> _NOT <> " valid:                 \n\
        \                                                                                \n\
        \                                                                                \n\
        \    ┌─────────────────────────────┐                                             \n\
        \    │ if True then Text else Bool │  Invalid ❰if❱ expression                    \n\
        \    └─────────────────────────────┘                                             \n\
        \                   ⇧         ⇧                                                  \n\
        \                   type      type                                               \n\
        \                                                                                \n\
        \                                                                                \n\
        \Your ❰" <> txt0 <> "❱ branch of your ❰if❱ expression is:                        \n\
        \                                                                                \n\
        \" <> txt1 <> "\n\
        \                                                                                \n\
        \... which has kind:                                                             \n\
        \                                                                                \n\
        \" <> txt2 <> "\n\
        \                                                                                \n\
        \... of sort:                                                                    \n\
        \                                                                                \n\
        \" <> txt3 <> "\n\
        \                                                                                \n\
        \... and is not a term.  Therefore your ❰if❱ expression is not valid             \n"
      where
        txt0 = if b then "then" else "else"
        txt1 = insert expr0
        txt2 = insert expr1
        txt3 = insert expr2

prettyTypeMessage (IfBranchMismatch expr0 expr1 expr2 expr3) =
    ErrorMessages {..}
  where
    short = "❰if❱ branches must have matching types\n"
        <>  "\n"
        <>  Dhall.Diff.diffNormalized expr1 expr3

    long =
        "Explanation: Every ❰if❱ expression has a ❰then❱ and ❰else❱ branch, each of which\n\
        \is an expression:                                                               \n\
        \                                                                                \n\
        \                                                                                \n\
        \                   Expression for ❰then❱ branch                                 \n\
        \                   ⇩                                                            \n\
        \    ┌────────────────────────────────┐                                          \n\
        \    │ if True then \"Hello, world!\"   │                                        \n\
        \    │         else \"Goodbye, world!\" │                                        \n\
        \    └────────────────────────────────┘                                          \n\
        \                   ⇧                                                            \n\
        \                   Expression for ❰else❱ branch                                 \n\
        \                                                                                \n\
        \                                                                                \n\
        \These two expressions must have the same type.  For example, the following ❰if❱ \n\
        \expressions are all valid:                                                      \n\
        \                                                                                \n\
        \                                                                                \n\
        \    ┌──────────────────────────────────┐                                        \n\
        \    │ λ(b : Bool) → if b then 0 else 1 │ Both branches have type ❰Natural❱      \n\
        \    └──────────────────────────────────┘                                        \n\
        \                                                                                \n\
        \                                                                                \n\
        \    ┌────────────────────────────┐                                              \n\
        \    │ λ(b : Bool) →              │                                              \n\
        \    │     if b then Natural/even │ Both branches have type ❰Natural → Bool❱     \n\
        \    │          else Natural/odd  │                                              \n\
        \    └────────────────────────────┘                                              \n\
        \                                                                                \n\
        \                                                                                \n\
        \However, the following expression is " <> _NOT <> " valid:                      \n\
        \                                                                                \n\
        \                                                                                \n\
        \                   This branch has type ❰Natural❱                               \n\
        \                   ⇩                                                            \n\
        \    ┌────────────────────────┐                                                  \n\
        \    │ if True then 0         │                                                  \n\
        \    │         else \"ABC\"     │                                                \n\
        \    └────────────────────────┘                                                  \n\
        \                   ⇧                                                            \n\
        \                   This branch has type ❰Text❱                                  \n\
        \                                                                                \n\
        \                                                                                \n\
        \The ❰then❱ and ❰else❱ branches must have matching types, even if the predicate  \n\
        \is always ❰True❱ or ❰False❱                                                     \n\
        \                                                                                \n\
        \Your ❰if❱ expression has the following ❰then❱ branch:                           \n\
        \                                                                                \n\
        \" <> txt0 <> "\n\
        \                                                                                \n\
        \... which has type:                                                             \n\
        \                                                                                \n\
        \" <> txt2 <> "\n\
        \                                                                                \n\
        \... and the following ❰else❱ branch:                                            \n\
        \                                                                                \n\
        \" <> txt1 <> "\n\
        \                                                                                \n\
        \... which has a different type:                                                 \n\
        \                                                                                \n\
        \" <> txt3 <> "\n\
        \                                                                                \n\
        \Fix your ❰then❱ and ❰else❱ branches to have matching types                      \n"
      where
        txt0 = insert expr0
        txt1 = insert expr1
        txt2 = insert expr2
        txt3 = insert expr3

prettyTypeMessage (InvalidListType expr0) = ErrorMessages {..}
  where
    short = "Invalid type for ❰List❱ elements"

    long =
        "Explanation: ❰List❱s can optionally document the type of their elements with a  \n\
        \type annotation, like this:                                                     \n\
        \                                                                                \n\
        \                                                                                \n\
        \    ┌──────────────────────────┐                                                \n\
        \    │ [1, 2, 3] : List Natural │  A ❰List❱ of three ❰Natural❱ numbers           \n\
        \    └──────────────────────────┘                                                \n\
        \                       ⇧                                                        \n\
        \                       The type of the ❰List❱'s elements, which are ❰Natural❱   \n\
        \                       numbers                                                  \n\
        \                                                                                \n\
        \                                                                                \n\
        \    ┌───────────────────┐                                                       \n\
        \    │ [] : List Natural │  An empty ❰List❱                                      \n\
        \    └───────────────────┘                                                       \n\
        \                ⇧                                                               \n\
        \                You must specify the type when the ❰List❱ is empty              \n\
        \                                                                                \n\
        \                                                                                \n\
        \The element type must be a type and not something else.  For example, the       \n\
        \following element types are " <> _NOT <> " valid:                               \n\
        \                                                                                \n\
        \                                                                                \n\
        \    ┌──────────────┐                                                            \n\
        \    │ ... : List 1 │                                                            \n\
        \    └──────────────┘                                                            \n\
        \                 ⇧                                                              \n\
        \                 This is a ❰Natural❱ number and not a ❰Type❱                    \n\
        \                                                                                \n\
        \                                                                                \n\
        \    ┌─────────────────┐                                                         \n\
        \    │ ... : List Type │                                                         \n\
        \    └─────────────────┘                                                         \n\
        \                 ⇧                                                              \n\
        \                 This is a ❰Kind❱ and not a ❰Type❱                              \n\
        \                                                                                \n\
        \                                                                                \n\
        \You declared that the ❰List❱'s elements should have type:                       \n\
        \                                                                                \n\
        \" <> txt0 <> "\n\
        \                                                                                \n\
        \... which is not a ❰Type❱                                                       \n"
      where
        txt0 = insert expr0

prettyTypeMessage MissingListType = do
    ErrorMessages {..}
  where
    short = "An empty list requires a type annotation"

    long =
        "Explanation: Lists do not require a type annotation if they have at least one   \n\
        \element:                                                                        \n\
        \                                                                                \n\
        \                                                                                \n\
        \    ┌───────────┐                                                               \n\
        \    │ [1, 2, 3] │  The compiler can infer that this list has type ❰List Natural❱\n\
        \    └───────────┘                                                               \n\
        \                                                                                \n\
        \                                                                                \n\
        \However, empty lists still require a type annotation:                           \n\
        \                                                                                \n\
        \                                                                                \n\
        \    ┌───────────────────┐                                                       \n\
        \    │ [] : List Natural │  This type annotation is mandatory                    \n\
        \    └───────────────────┘                                                       \n\
        \                                                                                \n\
        \                                                                                \n\
        \You cannot supply an empty list without a type annotation                       \n"

prettyTypeMessage (MismatchedListElements i expr0 _expr1 expr2) =
    ErrorMessages {..}
  where
    short = "List elements should all have the same type\n"
        <>  "\n"
        <>  Dhall.Diff.diffNormalized expr0 expr2

    long =
        "Explanation: Every element in a list must have the same type                    \n\
        \                                                                                \n\
        \For example, this is a valid ❰List❱:                                            \n\
        \                                                                                \n\
        \                                                                                \n\
        \    ┌───────────┐                                                               \n\
        \    │ [1, 2, 3] │  Every element in this ❰List❱ is a ❰Natural❱ number           \n\
        \    └───────────┘                                                               \n\
        \                                                                                \n\
        \                                                                                \n\
        \.. but this is " <> _NOT <> " a valid ❰List❱:                                   \n\
        \                                                                                \n\
        \                                                                                \n\
        \    ┌───────────────┐                                                           \n\
        \    │ [1, \"ABC\", 3] │  The first and second element have different types      \n\
        \    └───────────────┘                                                           \n\
        \                                                                                \n\
        \                                                                                \n\
        \Your first ❰List❱ element has this type:                                        \n\
        \                                                                                \n\
        \" <> txt0 <> "\n\
        \                                                                                \n\
        \... but the element at index #" <> txt1 <> " has this type instead:             \n\
        \                                                                                \n\
        \" <> txt3 <> "\n"
      where
        txt0 = insert expr0
        txt1 = pretty i
        txt3 = insert expr2

prettyTypeMessage (InvalidListElement i expr0 _expr1 expr2) =
    ErrorMessages {..}
  where
    short = "List element has the wrong type\n"
        <>  "\n"
        <>  Dhall.Diff.diffNormalized expr0 expr2

    long =
        "Explanation: Every element in the list must have a type matching the type       \n\
        \annotation at the end of the list                                               \n\
        \                                                                                \n\
        \For example, this is a valid ❰List❱:                                            \n\
        \                                                                                \n\
        \                                                                                \n\
        \    ┌──────────────────────────┐                                                \n\
        \    │ [1, 2, 3] : List Natural │  Every element in this ❰List❱ is an ❰Natural❱  \n\
        \    └──────────────────────────┘                                                \n\
        \                                                                                \n\
        \                                                                                \n\
        \.. but this is " <> _NOT <> " a valid ❰List❱:                                   \n\
        \                                                                                \n\
        \                                                                                \n\
        \    ┌──────────────────────────────┐                                            \n\
        \    │ [1, \"ABC\", 3] : List Natural │  The second element is not an ❰Natural❱  \n\
        \    └──────────────────────────────┘                                            \n\
        \                                                                                \n\
        \                                                                                \n\
        \Your ❰List❱ elements should have this type:                                     \n\
        \                                                                                \n\
        \" <> txt0 <> "\n\
        \                                                                                \n\
        \... but the element at index #" <> txt1 <> " has this type instead:             \n\
        \                                                                                \n\
        \" <> txt3 <> "\n"
      where
        txt0 = insert expr0
        txt1 = pretty i
        txt3 = insert expr2

prettyTypeMessage (InvalidOptionalType expr0) = ErrorMessages {..}
  where
    short = "Invalid type for ❰Optional❱ element"

    long =
        "Explanation: The legacy ❰List❱-like syntax for ❰Optional❱ literals ends with a  \n\
        \type annotation for the element that might be present, like this:               \n\
        \                                                                                \n\
        \                                                                                \n\
        \    ┌────────────────────────┐                                                  \n\
        \    │ [1] : Optional Natural │  An optional element that's present              \n\
        \    └────────────────────────┘                                                  \n\
        \                     ⇧                                                          \n\
        \                     The type of the ❰Optional❱ element, which is an ❰Natural❱  \n\
        \                     number                                                     \n\
        \                                                                                \n\
        \                                                                                \n\
        \    ┌────────────────────────┐                                                  \n\
        \    │ [] : Optional Natural  │  An optional element that's absent               \n\
        \    └────────────────────────┘                                                  \n\
        \                    ⇧                                                           \n\
        \                    You still specify the type even when the element is absent  \n\
        \                                                                                \n\
        \                                                                                \n\
        \The element type must be a type and not something else.  For example, the       \n\
        \following element types are " <> _NOT <> " valid:                               \n\
        \                                                                                \n\
        \                                                                                \n\
        \    ┌──────────────────┐                                                        \n\
        \    │ ... : Optional 1 │                                                        \n\
        \    └──────────────────┘                                                        \n\
        \                     ⇧                                                          \n\
        \                     This is a ❰Natural❱ number and not a ❰Type❱                \n\
        \                                                                                \n\
        \                                                                                \n\
        \    ┌─────────────────────┐                                                     \n\
        \    │ ... : Optional Type │                                                     \n\
        \    └─────────────────────┘                                                     \n\
        \                     ⇧                                                          \n\
        \                     This is a ❰Kind❱ and not a ❰Type❱                          \n\
        \                                                                                \n\
        \                                                                                \n\
        \Even if the element is absent you still must specify a valid type               \n\
        \                                                                                \n\
        \You declared that the ❰Optional❱ element should have type:                      \n\
        \                                                                                \n\
        \" <> txt0 <> "\n\
        \                                                                                \n\
        \... which is not a ❰Type❱                                                       \n"
      where
        txt0 = insert expr0

prettyTypeMessage (InvalidOptionalElement expr0 expr1 expr2) = ErrorMessages {..}
  where
    short = "❰Optional❱ element has the wrong type\n"
        <>  "\n"
        <>  Dhall.Diff.diffNormalized expr0 expr2

    long =
        "Explanation: An ❰Optional❱ element must have a type matching the type annotation\n\
        \                                                                                \n\
        \For example, this is a valid ❰Optional❱ value:                                  \n\
        \                                                                                \n\
        \                                                                                \n\
        \    ┌────────────────────────┐                                                  \n\
        \    │ [1] : Optional Natural │  ❰1❱ is a ❰Natural❱ number, which matches the    \n\
        \    └────────────────────────┘  number                                          \n\
        \                                                                                \n\
        \                                                                                \n\
        \... but this is " <> _NOT <> " a valid ❰Optional❱ value:                        \n\
        \                                                                                \n\
        \                                                                                \n\
        \    ┌────────────────────────────┐                                              \n\
        \    │ [\"ABC\"] : Optional Natural │  ❰\"ABC\"❱ is not a ❰Natural❱ number       \n\
        \    └────────────────────────────┘                                              \n\
        \                                                                                \n\
        \                                                                                \n\
        \Your ❰Optional❱ element should have this type:                                  \n\
        \                                                                                \n\
        \" <> txt0 <> "\n\
        \                                                                                \n\
        \... but the element you provided:                                               \n\
        \                                                                                \n\
        \" <> txt1 <> "\n\
        \                                                                                \n\
        \... has this type instead:                                                      \n\
        \                                                                                \n\
        \" <> txt2 <> "\n"
      where
        txt0 = insert expr0
        txt1 = insert expr1
        txt2 = insert expr2

prettyTypeMessage (InvalidSome expr0 expr1 expr2) = ErrorMessages {..}
  where
    short = "❰Some❱ argument has the wrong type"

    long =
        "Explanation: The ❰Some❱ constructor expects an argument that is a term, where   \n\
        \the type of the type of a term must be ❰Type❱                                   \n\
        \                                                                                \n\
        \For example, this is a valid use of ❰Some❱:                                     \n\
        \                                                                                \n\
        \                                                                                \n\
        \    ┌────────┐                                                                  \n\
        \    │ Some 1 │  ❰1❱ is a valid term because ❰1 : Natural : Type❱                \n\
        \    └────────┘                                                                  \n\
        \                                                                                \n\
        \                                                                                \n\
        \... but this is " <> _NOT <> " a valid ❰Optional❱ value:                        \n\
        \                                                                                \n\
        \                                                                                \n\
        \    ┌───────────┐                                                               \n\
        \    │ Some Text │  ❰Text❱ is not a valid term because ❰Text : Type : Kind ❱     \n\
        \    └───────────┘                                                               \n\
        \                                                                                \n\
        \                                                                                \n\
        \The ❰Some❱ argument you provided:                                               \n\
        \                                                                                \n\
        \" <> txt0 <> "\n\
        \                                                                                \n\
        \... has this type:                                                              \n\
        \                                                                                \n\
        \" <> txt1 <> "\n\
        \                                                                                \n\
        \... but the type of that type is:                                               \n\
        \                                                                                \n\
        \" <> txt2 <> "\n\
        \                                                                                \n\
        \... which is not ❰Type❱                                                         \n"
      where
        txt0 = insert expr0
        txt1 = insert expr1
        txt2 = insert expr2

prettyTypeMessage (InvalidFieldType k expr0) = ErrorMessages {..}
  where
    short = "Invalid field type"

    long =
        "Explanation: Every record type annotates each field with a ❰Type❱, a ❰Kind❱, or \n\
        \a ❰Sort❱ like this:                                                             \n\
        \                                                                                \n\
        \                                                                                \n\
        \    ┌──────────────────────────────────────────────┐                            \n\
        \    │ { foo : Natural, bar : Integer, baz : Text } │  Every field is annotated  \n\
        \    └──────────────────────────────────────────────┘  with a ❰Type❱             \n\
        \                                                                                \n\
        \                                                                                \n\
        \    ┌────────────────────────────┐                                              \n\
        \    │ { foo : Type, bar : Type } │  Every field is annotated                    \n\
        \    └────────────────────────────┘  with a ❰Kind❱                               \n\
        \                                                                                \n\
        \                                                                                \n\
        \However, the types of fields may " <> _NOT <> " be term-level values:           \n\
        \                                                                                \n\
        \                                                                                \n\
        \    ┌────────────────────────────┐                                              \n\
        \    │ { foo : Natural, bar : 1 } │  Invalid record type                         \n\
        \    └────────────────────────────┘                                              \n\
        \                             ⇧                                                  \n\
        \                             ❰1❱ is a ❰Natural❱ number and not a ❰Type❱,        \n\
        \                             ❰Kind❱, or ❰Sort❱                                  \n\
        \                                                                                \n\
        \                                                                                \n\
        \You provided a record type with a field named:                                  \n\
        \                                                                                \n\
        \" <> txt0 <> "\n\
        \                                                                                \n\
        \... annotated with the following expression:                                    \n\
        \                                                                                \n\
        \" <> txt1 <> "\n\
        \                                                                                \n\
        \... which is neither a ❰Type❱, a ❰Kind❱, nor a ❰Sort❱                           \n"
      where
        txt0 = insert k
        txt1 = insert expr0

prettyTypeMessage (FieldAnnotationMismatch k0 expr0 c0 k1 expr1 c1) = ErrorMessages {..}
  where
    short = "Field annotation mismatch"

    long =
        "Explanation: Every record type annotates each field with a ❰Type❱ or a ❰Kind❱,  \n\
        \like this:                                                                      \n\
        \                                                                                \n\
        \                                                                                \n\
        \    ┌──────────────────────────────────────────────┐                            \n\
        \    │ { foo : Natural, bar : Integer, baz : Text } │  Every field is annotated  \n\
        \    └──────────────────────────────────────────────┘  with a ❰Type❱             \n\
        \                                                                                \n\
        \                                                                                \n\
        \    ┌────────────────────────────┐                                              \n\
        \    │ { foo : Type, bar : Type } │  Every field is annotated                    \n\
        \    └────────────────────────────┘  with a ❰Kind❱                               \n\
        \                                                                                \n\
        \                                                                                \n\
        \However, you cannot have a record type with both a ❰Type❱ and ❰Kind❱ annotation:\n\
        \                                                                                \n\
        \                                                                                \n\
        \              This is a ❰Type❱ annotation                                       \n\
        \              ⇩                                                                 \n\
        \    ┌───────────────────────────────┐                                           \n\
        \    │ { foo : Natural, bar : Type } │  Invalid record type                      \n\
        \    └───────────────────────────────┘                                           \n\
        \                             ⇧                                                  \n\
        \                             ... but this is a ❰Kind❱ annotation                \n\
        \                                                                                \n\
        \                                                                                \n\
        \You provided a record type with a field named:                                  \n\
        \                                                                                \n\
        \" <> txt0 <> "\n\
        \                                                                                \n\
        \... annotated with the following expression:                                    \n\
        \                                                                                \n\
        \" <> txt1 <> "\n\
        \                                                                                \n\
        \... which is a " <> level c1 <> " whereas another field named:                  \n\
        \                                                                                \n\
        \" <> txt2 <> "\n\
        \                                                                                \n\
        \... annotated with the following expression:                                    \n\
        \                                                                                \n\
        \" <> txt3 <> "\n\
        \                                                                                \n\
        \... is a " <> level c0 <> ", which does not match                               \n"
      where
        txt0 = insert k0
        txt1 = insert expr0
        txt2 = insert k1
        txt3 = insert expr1

        level Type = "❰Type❱"
        level Kind = "❰Kind❱"
        level Sort = "❰Sort❱"

prettyTypeMessage (FieldMismatch k0 expr0 c0 k1 expr1 c1) = ErrorMessages {..}
  where
    short = "Field mismatch"

    long =
        "Explanation: Every record has fields that can be either terms or types, like    \n\
        \this:                                                                           \n\
        \                                                                                \n\
        \                                                                                \n\
        \    ┌──────────────────────────────────────┐                                    \n\
        \    │ { foo = 1, bar = True, baz = \"ABC\" } │  Every field is a term           \n\
        \    └──────────────────────────────────────┘                                    \n\
        \                                                                                \n\
        \                                                                                \n\
        \    ┌───────────────────────────────┐                                           \n\
        \    │ { foo = Natural, bar = Text } │  Every field is a type                    \n\
        \    └───────────────────────────────┘                                           \n\
        \                                                                                \n\
        \                                                                                \n\
        \However, you cannot have a record that stores both terms and types:             \n\
        \                                                                                \n\
        \                                                                                \n\
        \              This is a term                                                    \n\
        \              ⇩                                                                 \n\
        \    ┌─────────────────────────┐                                                 \n\
        \    │ { foo = 1, bar = Bool } │  Invalid record                                 \n\
        \    └─────────────────────────┘                                                 \n\
        \                       ⇧                                                        \n\
        \                       ... but this is a type                                   \n\
        \                                                                                \n\
        \                                                                                \n\
        \You provided a record with a field named:                                       \n\
        \                                                                                \n\
        \" <> txt0 <> "\n\
        \                                                                                \n\
        \... whose value was:                                                            \n\
        \                                                                                \n\
        \" <> txt1 <> "\n\
        \                                                                                \n\
        \... which is a " <> level c1 <> " whereas another field named:                  \n\
        \                                                                                \n\
        \" <> txt2 <> "\n\
        \                                                                                \n\
        \... whose value was:                                                            \n\
        \                                                                                \n\
        \" <> txt3 <> "\n\
        \                                                                                \n\
        \... is a " <> level c0 <> ", which does not match                               \n"
      where
        txt0 = insert k0
        txt1 = insert expr0
        txt2 = insert k1
        txt3 = insert expr1

        level Type = "term"
        level Kind = "type"
        level Sort = "kind"

prettyTypeMessage (InvalidAlternativeType k expr0) = ErrorMessages {..}
  where
    short = "Invalid alternative type"

    long =
        "Explanation: Every union type specifies the type of each alternative, like this:\n\
        \                                                                                \n\
        \                                                                                \n\
        \               The type of the first alternative is ❰Bool❱                      \n\
        \               ⇩                                                                \n\
        \    ┌──────────────────────────────────┐                                        \n\
        \    │ < Left : Bool, Right : Natural > │  A union type with two alternatives    \n\
        \    └──────────────────────────────────┘                                        \n\
        \                             ⇧                                                  \n\
        \                             The type of the second alternative is ❰Natural❱    \n\
        \                                                                                \n\
        \                                                                                \n\
        \However, these alternatives can only be annotated with ❰Type❱s, ❰Kind❱s, or     \n\
        \❰Sort❱s.  For example, the following union types are " <> _NOT <> " valid:      \n\
        \                                                                                \n\
        \                                                                                \n\
        \    ┌────────────────────────────┐                                              \n\
        \    │ < Left : Bool, Right : 1 > │  Invalid union type                          \n\
        \    └────────────────────────────┘                                              \n\
        \                             ⇧                                                  \n\
        \                             This is a ❰Natural❱ and not a ❰Type❱, ❰Kind❱, or   \n\
        \                             ❰Sort❱                                             \n\
        \                                                                                \n\
        \                                                                                \n\
        \Some common reasons why you might get this error:                               \n\
        \                                                                                \n\
        \● You accidentally typed ❰:❱ instead of ❰=❱ for a union literal with one        \n\
        \  alternative:                                                                  \n\
        \                                                                                \n\
        \    ┌─────────────────┐                                                         \n\
        \    │ < Example : 1 > │                                                         \n\
        \    └─────────────────┘                                                         \n\
        \                ⇧                                                               \n\
        \                This could be ❰=❱ instead                                       \n\
        \                                                                                \n\
        \                                                                                \n\
        \────────────────────────────────────────────────────────────────────────────────\n\
        \                                                                                \n\
        \You provided a union type with an alternative named:                            \n\
        \                                                                                \n\
        \" <> txt0 <> "\n\
        \                                                                                \n\
        \... annotated with the following expression which is not a ❰Type❱, ❰Kind❱, or   \n\
        \❰Sort❱:                                                                         \n\
        \                                                                                \n\
        \" <> txt1 <> "\n"
      where
        txt0 = insert k
        txt1 = insert expr0

prettyTypeMessage (InvalidAlternative k expr0) = ErrorMessages {..}
  where
    short = "Invalid alternative"

    long =
        "Explanation: Every union literal begins by selecting one alternative and        \n\
        \specifying the value for that alternative, like this:                           \n\
        \                                                                                \n\
        \                                                                                \n\
        \        Select the ❰Left❱ alternative, whose value is ❰True❱                    \n\
        \        ⇩                                                                       \n\
        \    ┌──────────────────────────────────┐                                        \n\
        \    │ < Left = True, Right : Natural > │  A union literal with two alternatives \n\
        \    └──────────────────────────────────┘                                        \n\
        \                                                                                \n\
        \                                                                                \n\
        \However, this value must be a term, type, or kind.  For example, the following  \n\
        \values are " <> _NOT <> " valid:                                                \n\
        \                                                                                \n\
        \                                                                                \n\
        \    ┌─────────────────┐                                                         \n\
        \    │ < Left = Sort > │  Invalid union literal                                  \n\
        \    └─────────────────┘                                                         \n\
        \               ⇧                                                                \n\
        \               This is not a term, type, or kind                                \n\
        \                                                                                \n\
        \                                                                                \n\
        \────────────────────────────────────────────────────────────────────────────────\n\
        \                                                                                \n\
        \You provided a union literal with an alternative named:                         \n\
        \                                                                                \n\
        \" <> txt0 <> "\n\
        \                                                                                \n\
        \... whose value is:                                                             \n\
        \                                                                                \n\
        \" <> txt1 <> "\n\
        \                                                                                \n\
        \... which is not a term, type, or kind.                                         \n"
      where
        txt0 = insert k
        txt1 = insert expr0

prettyTypeMessage (AlternativeAnnotationMismatch k0 expr0 c0 k1 expr1 c1) = ErrorMessages {..}
  where
    short = "Alternative annotation mismatch"

    long =
        "Explanation: Every union type annotates each alternative with a ❰Type❱ or a     \n\
        \❰Kind❱, like this:                                                              \n\
        \                                                                                \n\
        \                                                                                \n\
        \    ┌───────────────────────────────────┐                                       \n\
        \    │ < Left : Natural | Right : Bool > │  Every alternative is annotated with a\n\
        \    └───────────────────────────────────┘  ❰Type❱                               \n\
        \                                                                                \n\
        \                                                                                \n\
        \    ┌────────────────────────────────────┐                                      \n\
        \    │ < Foo : Type → Type | Bar : Type > │  Every alternative is annotated with \n\
        \    └────────────────────────────────────┘  a ❰Kind❱                            \n\
        \                                                                                \n\
        \                                                                                \n\
        \    ┌────────────────┐                                                          \n\
        \    │ < Baz : Kind > │  Every alternative is annotated with a ❰Sort❱            \n\
        \    └────────────────┘                                                          \n\
        \                                                                                \n\
        \                                                                                \n\
        \However, you cannot have a union type that mixes ❰Type❱s, ❰Kind❱s, or ❰Sort❱s   \n\
        \for the annotations:                                                            \n\
        \                                                                                \n\
        \                                                                                \n\
        \              This is a ❰Type❱ annotation                                       \n\
        \              ⇩                                                                 \n\
        \    ┌───────────────────────────────┐                                           \n\
        \    │ { foo : Natural, bar : Type } │  Invalid union type                       \n\
        \    └───────────────────────────────┘                                           \n\
        \                             ⇧                                                  \n\
        \                             ... but this is a ❰Kind❱ annotation                \n\
        \                                                                                \n\
        \                                                                                \n\
        \You provided a union type with an alternative named:                            \n\
        \                                                                                \n\
        \" <> txt0 <> "\n\
        \                                                                                \n\
        \... annotated with the following expression:                                    \n\
        \                                                                                \n\
        \" <> txt1 <> "\n\
        \                                                                                \n\
        \... which is a " <> level c0 <> " whereas another alternative named:            \n\
        \                                                                                \n\
        \" <> txt2 <> "\n\
        \                                                                                \n\
        \... annotated with the following expression:                                    \n\
        \                                                                                \n\
        \" <> txt3 <> "\n\
        \                                                                                \n\
        \... is a " <> level c1 <> ", which does not match                               \n"
      where
        txt0 = insert k0
        txt1 = insert expr0
        txt2 = insert k1
        txt3 = insert expr1

        level Type = "❰Type❱"
        level Kind = "❰Kind❱"
        level Sort = "❰Sort❱"

prettyTypeMessage (ListAppendMismatch expr0 expr1) = ErrorMessages {..}
  where
    short = "You can only append ❰List❱s with matching element types\n"
        <>  "\n"
        <>  Dhall.Diff.diffNormalized expr0 expr1

    long =
        "Explanation: You can append two ❰List❱s using the ❰#❱ operator, like this:      \n\
        \                                                                                \n\
        \                                                                                \n\
        \    ┌────────────────────┐                                                      \n\
        \    │ [1, 2, 3] # [4, 5] │                                                      \n\
        \    └────────────────────┘                                                      \n\
        \                                                                                \n\
        \                                                                                \n\
        \... but you cannot append two ❰List❱s if they have different element types.     \n\
        \For example, the following expression is " <> _NOT <> " valid:                  \n\
        \                                                                                \n\
        \                                                                                \n\
        \       These elements have type ❰Natural❱                                       \n\
        \       ⇩                                                                        \n\
        \    ┌───────────────────────────┐                                               \n\
        \    │ [1, 2, 3] # [True, False] │  Invalid: the element types don't match       \n\
        \    └───────────────────────────┘                                               \n\
        \                  ⇧                                                             \n\
        \                  These elements have type ❰Bool❱                               \n\
        \                                                                                \n\
        \                                                                                \n\
        \────────────────────────────────────────────────────────────────────────────────\n\
        \                                                                                \n\
        \You tried to append a ❰List❱ thas has elements of type:                         \n\
        \                                                                                \n\
        \" <> txt0 <> "\n\
        \                                                                                \n\
        \... with another ❰List❱ that has elements of type:                              \n\
        \                                                                                \n\
        \" <> txt1 <> "\n\
        \                                                                                \n\
        \... and those two types do not match                                            \n"
      where
        txt0 = insert expr0
        txt1 = insert expr1

prettyTypeMessage (DuplicateAlternative k) = ErrorMessages {..}
  where
    short = "Duplicate union alternative"

    long =
        "Explanation: Unions may not have two alternatives that share the same name      \n\
        \                                                                                \n\
        \For example, the following expressions are " <> _NOT <> " valid:                \n\
        \                                                                                \n\
        \                                                                                \n\
        \    ┌─────────────────────────────┐                                             \n\
        \    │ < foo = True | foo : Text > │  Invalid: ❰foo❱ appears twice               \n\
        \    └─────────────────────────────┘                                             \n\
        \                                                                                \n\
        \                                                                                \n\
        \    ┌───────────────────────────────────────┐                                   \n\
        \    │ < foo = 1 | bar : Bool | bar : Text > │  Invalid: ❰bar❱ appears twice     \n\
        \    └───────────────────────────────────────┘                                   \n\
        \                                                                                \n\
        \                                                                                \n\
        \You have more than one alternative named:                                       \n\
        \                                                                                \n\
        \" <> txt0 <> "\n"
      where
        txt0 = insert k

prettyTypeMessage (MustCombineARecord c expr0 expr1) = ErrorMessages {..}
  where
    short = "You can only combine records"

    long =
        "Explanation: You can combine records using the ❰" <> op <> "❱ operator, like this:\n\
        \                                                                                \n\
        \                                                                                \n\
        \    ┌───────────────────────────────────────────┐                               \n\
        \    │ { foo = 1, bar = \"ABC\" } " <> op <> " { baz = True } │                  \n\
        \    └───────────────────────────────────────────┘                               \n\
        \                                                                                \n\
        \                                                                                \n\
        \    ┌─────────────────────────────────────────────┐                             \n\
        \    │ λ(r : { foo : Bool }) → r " <> op <> " { bar = \"ABC\" } │                \n\
        \    └─────────────────────────────────────────────┘                             \n\
        \                                                                                \n\
        \                                                                                \n\
        \... but you cannot combine values that are not records.                         \n\
        \                                                                                \n\
        \For example, the following expressions are " <> _NOT <> " valid:                \n\
        \                                                                                \n\
        \                                                                                \n\
        \    ┌──────────────────────────────┐                                            \n\
        \    │ { foo = 1, bar = \"ABC\" } " <> op <> " 1 │                               \n\
        \    └──────────────────────────────┘                                            \n\
        \                                 ⇧                                              \n\
        \                                 Invalid: Not a record                          \n\
        \                                                                                \n\
        \                                                                                \n\
        \    ┌───────────────────────────────────────────┐                               \n\
        \    │ { foo = 1, bar = \"ABC\" } " <> op <> " { baz : Bool } │                  \n\
        \    └───────────────────────────────────────────┘                               \n\
        \                                 ⇧                                              \n\
        \                                 Invalid: This is a record type and not a record\n\
        \                                                                                \n\
        \                                                                                \n\
        \    ┌───────────────────────────────────────────┐                               \n\
        \    │ { foo = 1, bar = \"ABC\" } " <> op <> " < baz = True > │                  \n\
        \    └───────────────────────────────────────────┘                               \n\
        \                                 ⇧                                              \n\
        \                                 Invalid: This is a union and not a record      \n\
        \                                                                                \n\
        \                                                                                \n\
        \You tried to combine the following value:                                       \n\
        \                                                                                \n\
        \" <> txt0 <> "\n\
        \                                                                                \n\
        \... which is not a record, but is actually a:                                   \n\
        \                                                                                \n\
        \" <> txt1 <> "\n"
      where
        op   = pretty c
        txt0 = insert expr0
        txt1 = insert expr1

prettyTypeMessage (RecordMismatch c expr0 expr1 const0 const1) = ErrorMessages {..}
  where
    short = "Record mismatch"

    long =
        "Explanation: You can only use the ❰" <> op <> "❱ operator to combine records if they both  \n\
        \store terms or both store types.                                                \n\
        \                                                                                \n\
        \                                                                                \n\
        \    ┌──────────────────────────────┐                                            \n\
        \    │ { foo = 1 } " <> op <> " { baz = True } │  Valid: Both records store terms           \n\
        \    └──────────────────────────────┘                                            \n\
        \                                                                                \n\
        \                                                                                \n\
        \    ┌─────────────────────────────────┐                                         \n\
        \    │ { foo = Bool } " <> op <> " { bar = Text } │  Valid: Both records store types        \n\
        \    └─────────────────────────────────┘                                         \n\
        \                                                                                \n\
        \                                                                                \n\
        \... but you cannot combine two records if one of the records stores types and   \n\
        \the other record stores terms.                                                  \n\
        \                                                                                \n\
        \For example, the following expression is " <> _NOT <> " valid:                  \n\
        \                                                                                \n\
        \                                                                                \n\
        \      Record of terms                                                           \n\
        \      ⇩                                                                         \n\
        \    ┌──────────────────────────────┐                                            \n\
        \    │ { foo = 1 } " <> op <> " { bar = Text } │  Invalid: Mixing terms and types           \n\
        \    └──────────────────────────────┘                                            \n\
        \                               ⇧                                                \n\
        \                               Record of types                                  \n\
        \                                                                                \n\
        \                                                                                \n\
        \You tried to combine the following record:                                      \n\
        \                                                                                \n\
        \" <> txt0 <> "\n\
        \                                                                                \n\
        \... which stores " <> class0 <> ", with the following record:                   \n\
        \                                                                                \n\
        \" <> txt1 <> "\n\
        \                                                                                \n\
        \... which stores " <> class1 <> ".                                              \n"
      where
        op   = pretty c

        txt0 = insert expr0
        txt1 = insert expr1

        toClass Type = "terms"
        toClass Kind = "types"
        toClass Sort = "kinds"

        class0 = toClass const0
        class1 = toClass const1

prettyTypeMessage (CombineTypesRequiresRecordType expr0 expr1) =
    ErrorMessages {..}
  where
    short = "❰⩓❱ requires arguments that are record types"

    long =
        "Explanation: You can only use the ❰⩓❱ operator on arguments that are record type\n\
        \literals, like this:                                                            \n\
        \                                                                                \n\
        \                                                                                \n\
        \    ┌─────────────────────────────────────┐                                     \n\
        \    │ { age : Natural } ⩓ { name : Text } │                                     \n\
        \    └─────────────────────────────────────┘                                     \n\
        \                                                                                \n\
        \                                                                                \n\
        \... but you cannot use the ❰⩓❱ operator on any other type of arguments.  For    \n\
        \example, you cannot use variable arguments:                                     \n\
        \                                                                                \n\
        \                                                                                \n\
        \    ┌───────────────────────────────────┐                                       \n\
        \    │ λ(t : Type) → t ⩓ { name : Text } │  Invalid: ❰t❱ might not be a record   \n\
        \    └───────────────────────────────────┘  type                                 \n\
        \                                                                                \n\
        \                                                                                \n\
        \────────────────────────────────────────────────────────────────────────────────\n\
        \                                                                                \n\
        \You tried to supply the following argument:                                     \n\
        \                                                                                \n\
        \" <> txt0 <> "\n\
        \                                                                                \n\
        \... which normalized to:                                                        \n\
        \                                                                                \n\
        \" <> txt1 <> "\n\
        \                                                                                \n\
        \... which is not a record type literal                                          \n"
      where
        txt0 = insert expr0
        txt1 = insert expr1

prettyTypeMessage (RecordTypeMismatch const0 const1 expr0 expr1) =
    ErrorMessages {..}
  where
    short = "Record type mismatch"

    long =
        "Explanation: You can only use the ❰⩓❱ operator on record types if they are both \n\
        \ ❰Type❱s or ❰Kind❱s:                                                            \n\
        \                                                                                \n\
        \                                                                                \n\
        \    ┌─────────────────────────────────────┐                                     \n\
        \    │ { age : Natural } ⩓ { name : Text } │  Valid: Both arguments are ❰Type❱s  \n\
        \    └─────────────────────────────────────┘                                     \n\
        \                                                                                \n\
        \                                                                                \n\
        \    ┌──────────────────────────────────────┐                                    \n\
        \    │ { Input : Type } ⩓ { Output : Type } │  Valid: Both arguments are ❰Kind❱s \n\
        \    └──────────────────────────────────────┘                                    \n\
        \                                                                                \n\
        \                                                                                \n\
        \... but you cannot combine a ❰Type❱ and a ❰Kind❱:                               \n\
        \                                                                                \n\
        \                                                                                \n\
        \    ┌────────────────────────────────────┐                                      \n\
        \    │ { Input : Type } ⩓ { name : Text } │  Invalid: The arguments do not match \n\
        \    └────────────────────────────────────┘                                      \n\
        \                                                                                \n\
        \                                                                                \n\
        \────────────────────────────────────────────────────────────────────────────────\n\
        \                                                                                \n\
        \You tried to combine the following record type:                                 \n\
        \                                                                                \n\
        \" <> txt0 <> "\n\
        \                                                                                \n\
        \... with this record types:                                                     \n\
        \                                                                                \n\
        \" <> txt1 <> "\n\
        \                                                                                \n\
        \... but the former record type is a:                                            \n\
        \                                                                                \n\
        \" <> txt2 <> "\n\
        \                                                                                \n\
        \... but the latter record type is a:                                            \n\
        \                                                                                \n\
        \" <> txt3 <> "\n"
      where
        txt0 = insert expr0
        txt1 = insert expr1
        txt2 = insert const0
        txt3 = insert const1

prettyTypeMessage (FieldCollision k) = ErrorMessages {..}
  where
    short = "Field collision"

    long =
        "Explanation: You can combine records or record types if they don't share any    \n\
        \fields in common, like this:                                                    \n\
        \                                                                                \n\
        \                                                                                \n\
        \    ┌───────────────────────────────────────────┐                               \n\
        \    │ { foo = 1, bar = \"ABC\" } ∧ { baz = True } │                             \n\
        \    └───────────────────────────────────────────┘                               \n\
        \                                                                                \n\
        \                                                                                \n\
        \    ┌─────────────────────────────────┐                                         \n\
        \    │ { foo : Text } ⩓ { bar : Bool } │                                         \n\
        \    └─────────────────────────────────┘                                         \n\
        \                                                                                \n\
        \                                                                                \n\
        \    ┌────────────────────────────────────────┐                                  \n\
        \    │ λ(r : { baz : Bool}) → { foo = 1 } ∧ r │                                  \n\
        \    └────────────────────────────────────────┘                                  \n\
        \                                                                                \n\
        \                                                                                \n\
        \... but you cannot merge two records that share the same field unless the field \n\
        \is a record on both sides.                                                      \n\
        \                                                                                \n\
        \For example, the following expressions are " <> _NOT <> " valid:                \n\
        \                                                                                \n\
        \                                                                                \n\
        \    ┌───────────────────────────────────────────┐                               \n\
        \    │ { foo = 1, bar = \"ABC\" } ∧ { foo = True } │  Invalid: Colliding ❰foo❱   \n\
        \    └───────────────────────────────────────────┘  fields                       \n\
        \                                                                                \n\
        \                                                                                \n\
        \    ┌─────────────────────────────────┐                                         \n\
        \    │ { foo : Bool } ∧ { foo : Text } │  Invalid: Colliding ❰foo❱ fields        \n\
        \    └─────────────────────────────────┘                                         \n\
        \                                                                                \n\
        \                                                                                \n\
        \... but the following expressions are valid:                                    \n\
        \                                                                                \n\
        \                                                                                \n\
        \    ┌──────────────────────────────────────────────────┐                        \n\
        \    │ { foo = { bar = True } } ∧ { foo = { baz = 1 } } │  Valid: Both ❰foo❱     \n\
        \    └──────────────────────────────────────────────────┘  fields are records    \n\
        \                                                                                \n\
        \                                                                                \n\
        \    ┌─────────────────────────────────────────────────────┐                     \n\
        \    │ { foo : { bar : Bool } } ⩓ { foo : { baz : Text } } │  Valid: Both ❰foo❱  \n\
        \    └─────────────────────────────────────────────────────┘  fields are records \n\
        \                                                                                \n\
        \                                                                                \n\
        \Some common reasons why you might get this error:                               \n\
        \                                                                                \n\
        \● You tried to use ❰∧❱ to update a field's value, like this:                    \n\
        \                                                                                \n\
        \                                                                                \n\
        \    ┌────────────────────────────────────────┐                                  \n\
        \    │ { foo = 1, bar = \"ABC\" } ∧ { foo = 2 } │                                \n\
        \    └────────────────────────────────────────┘                                  \n\
        \                                   ⇧                                            \n\
        \                                  Invalid attempt to update ❰foo❱'s value to ❰2❱\n\
        \                                                                                \n\
        \  Field updates are intentionally not allowed as the Dhall language discourages \n\
        \  patch-oriented programming                                                    \n\
        \                                                                                \n\
        \────────────────────────────────────────────────────────────────────────────────\n\
        \                                                                                \n\
        \You combined two records that share the following field:                        \n\
        \                                                                                \n\
        \" <> txt0 <> "\n\
        \                                                                                \n\
        \... which is not allowed                                                        \n"
      where
        txt0 = insert k

prettyTypeMessage (MustMergeARecord expr0 expr1) = ErrorMessages {..}
  where
    short = "❰merge❱ expects a record of handlers"

    long =
        "Explanation: You can ❰merge❱ the alternatives of a union using a record with one\n\
        \handler per alternative, like this:                                             \n\
        \                                                                                \n\
        \                                                                                \n\
        \    ┌─────────────────────────────────────────────────────────────────────┐     \n\
        \    │     let union    = < Left = 2 | Right : Bool >                      │     \n\
        \    │ in  let handlers = { Left = Natural/even, Right = λ(x : Bool) → x } │     \n\
        \    │ in  merge handlers union : Bool                                     │     \n\
        \    └─────────────────────────────────────────────────────────────────────┘     \n\
        \                                                                                \n\
        \                                                                                \n\
        \... but the first argument to ❰merge❱ must be a record and not some other type. \n\
        \                                                                                \n\
        \For example, the following expression is " <> _NOT <> " valid:                  \n\
        \                                                                                \n\
        \                                                                                \n\
        \    ┌─────────────────────────────────────────┐                                 \n\
        \    │ let handler = λ(x : Bool) → x           │                                 \n\
        \    │ in  merge handler < Foo = True > : True │                                 \n\
        \    └─────────────────────────────────────────┘                                 \n\
        \                ⇧                                                               \n\
        \                Invalid: ❰handler❱ isn't a record                               \n\
        \                                                                                \n\
        \                                                                                \n\
        \Some common reasons why you might get this error:                               \n\
        \                                                                                \n\
        \● You accidentally provide an empty record type instead of an empty record when \n\
        \  you ❰merge❱ an empty union:                                                   \n\
        \                                                                                \n\
        \                                                                                \n\
        \    ┌──────────────────────────────────────────┐                                \n\
        \    │ λ(x : <>) → λ(a : Type) → merge {} x : a │                                \n\
        \    └──────────────────────────────────────────┘                                \n\
        \                                      ⇧                                         \n\
        \                                      This should be ❰{=}❱ instead              \n\
        \                                                                                \n\
        \                                                                                \n\
        \────────────────────────────────────────────────────────────────────────────────\n\
        \                                                                                \n\
        \You provided the following handler:                                             \n\
        \                                                                                \n\
        \" <> txt0 <> "\n\
        \                                                                                \n\
        \... which is not a record, but is actually a value of type:                     \n\
        \                                                                                \n\
        \" <> txt1 <> "\n"
      where
        txt0 = insert expr0
        txt1 = insert expr1

prettyTypeMessage (MustMergeUnion expr0 expr1) = ErrorMessages {..}
  where
    short = "❰merge❱ expects a union"

    long =
        "Explanation: You can ❰merge❱ the alternatives of a union using a record with one\n\
        \handler per alternative, like this:                                             \n\
        \                                                                                \n\
        \                                                                                \n\
        \    ┌─────────────────────────────────────────────────────────────────────┐     \n\
        \    │     let union    = < Left = 2 | Right : Bool >                      │     \n\
        \    │ in  let handlers = { Left = Natural/even, Right = λ(x : Bool) → x } │     \n\
        \    │ in  merge handlers union : Bool                                     │     \n\
        \    └─────────────────────────────────────────────────────────────────────┘     \n\
        \                                                                                \n\
        \                                                                                \n\
        \... but the second argument to ❰merge❱ must be a union and not some other type. \n\
        \                                                                                \n\
        \For example, the following expression is " <> _NOT <> " valid:                  \n\
        \                                                                                \n\
        \                                                                                \n\
        \    ┌──────────────────────────────────────────┐                                \n\
        \    │ let handlers = { Foo = λ(x : Bool) → x } │                                \n\
        \    │ in  merge handlers True : True           │                                \n\
        \    └──────────────────────────────────────────┘                                \n\
        \                         ⇧                                                      \n\
        \                         Invalid: ❰True❱ isn't a union                          \n\
        \                                                                                \n\
        \                                                                                \n\
        \You tried to ❰merge❱ this expression:                                           \n\
        \                                                                                \n\
        \" <> txt0 <> "\n\
        \                                                                                \n\
        \... which is not a union, but is actually a value of type:                      \n\
        \                                                                                \n\
        \" <> txt1 <> "\n"
      where
        txt0 = insert expr0
        txt1 = insert expr1

prettyTypeMessage (UnusedHandler ks) = ErrorMessages {..}
  where
    short = "Unused handler"

    long =
        "Explanation: You can ❰merge❱ the alternatives of a union using a record with one\n\
        \handler per alternative, like this:                                             \n\
        \                                                                                \n\
        \                                                                                \n\
        \    ┌─────────────────────────────────────────────────────────────────────┐     \n\
        \    │     let union    = < Left = 2 | Right : Bool >                      │     \n\
        \    │ in  let handlers = { Left = Natural/even, Right = λ(x : Bool) → x } │     \n\
        \    │ in  merge handlers union : Bool                                     │     \n\
        \    └─────────────────────────────────────────────────────────────────────┘     \n\
        \                                                                                \n\
        \                                                                                \n\
        \... but you must provide exactly one handler per alternative in the union.  You \n\
        \cannot supply extra handlers                                                    \n\
        \                                                                                \n\
        \For example, the following expression is " <> _NOT <> " valid:                  \n\
        \                                                                                \n\
        \                                                                                \n\
        \    ┌───────────────────────────────────────┐                                   \n\
        \    │     let union    = < Left = 2 >       │  The ❰Right❱ alternative is       \n\
        \    │ in  let handlers =                    │  missing                          \n\
        \    │             { Left  = Natural/even    │                                   \n\
        \    │             , Right = λ(x : Bool) → x │  Invalid: ❰Right❱ handler isn't   \n\
        \    │             }                         │           used                    \n\
        \    │ in  merge handlers union : Bool       │                                   \n\
        \    └───────────────────────────────────────┘                                   \n\
        \                                                                                \n\
        \                                                                                \n\
        \You provided the following handlers:                                            \n\
        \                                                                                \n\
        \" <> txt0 <> "\n\
        \                                                                                \n\
        \... which had no matching alternatives in the union you tried to ❰merge❱        \n"
      where
        txt0 = insert (Text.intercalate ", " (Data.Set.toList ks))

prettyTypeMessage (MissingHandler ks) = ErrorMessages {..}
  where
    short = "Missing handler"

    long =
        "Explanation: You can ❰merge❱ the alternatives of a union using a record with one\n\
        \handler per alternative, like this:                                             \n\
        \                                                                                \n\
        \                                                                                \n\
        \    ┌─────────────────────────────────────────────────────────────────────┐     \n\
        \    │     let union    = < Left = 2 | Right : Bool >                      │     \n\
        \    │ in  let handlers = { Left = Natural/even, Right = λ(x : Bool) → x } │     \n\
        \    │ in  merge handlers union : Bool                                     │     \n\
        \    └─────────────────────────────────────────────────────────────────────┘     \n\
        \                                                                                \n\
        \                                                                                \n\
        \... but you must provide exactly one handler per alternative in the union.  You \n\
        \cannot omit any handlers                                                        \n\
        \                                                                                \n\
        \For example, the following expression is " <> _NOT <> " valid:                  \n\
        \                                                                                \n\
        \                                                                                \n\
        \                                              Invalid: Missing ❰Right❱ handler  \n\
        \                                              ⇩                                 \n\
        \    ┌─────────────────────────────────────────────────┐                         \n\
        \    │     let handlers = { Left = Natural/even }      │                         \n\
        \    │ in  let union    = < Left = 2 | Right : Bool >  │                         \n\
        \    │ in  merge handlers union : Bool                 │                         \n\
        \    └─────────────────────────────────────────────────┘                         \n\
        \                                                                                \n\
        \                                                                                \n\
        \Note that you need to provide handlers for other alternatives even if those     \n\
        \alternatives are never used                                                     \n\
        \                                                                                \n\
        \You need to supply the following handlers:                                      \n\
        \                                                                                \n\
        \" <> txt0 <> "\n"
      where
        txt0 = insert (Text.intercalate ", " (Data.Set.toList ks))

prettyTypeMessage MissingMergeType =
    ErrorMessages {..}
  where
    short = "An empty ❰merge❱ requires a type annotation"

    long =
        "Explanation: A ❰merge❱ does not require a type annotation if the union has at   \n\
        \least one alternative, like this                                                \n\
        \                                                                                \n\
        \                                                                                \n\
        \    ┌─────────────────────────────────────────────────────────────────────┐     \n\
        \    │     let union    = < Left = 2 | Right : Bool >                      │     \n\
        \    │ in  let handlers = { Left = Natural/even, Right = λ(x : Bool) → x } │     \n\
        \    │ in  merge handlers union                                            │     \n\
        \    └─────────────────────────────────────────────────────────────────────┘     \n\
        \                                                                                \n\
        \                                                                                \n\
        \However, you must provide a type annotation when merging an empty union:        \n\
        \                                                                                \n\
        \                                                                                \n\
        \    ┌────────────────────────────────┐                                          \n\
        \    │ λ(a : <>) → merge {=} a : Bool │                                          \n\
        \    └────────────────────────────────┘                                          \n\
        \                                ⇧                                               \n\
        \                                This can be any type                            \n\
        \                                                                                \n\
        \                                                                                \n\
        \You can provide any type at all as the annotation, since merging an empty       \n\
        \union can produce any type of output                                            \n"

prettyTypeMessage (HandlerInputTypeMismatch expr0 expr1 expr2) =
    ErrorMessages {..}
  where
    short = "Wrong handler input type\n"
        <>  "\n"
        <>  Dhall.Diff.diffNormalized expr1 expr2

    long =
        "Explanation: You can ❰merge❱ the alternatives of a union using a record with one\n\
        \handler per alternative, like this:                                             \n\
        \                                                                                \n\
        \                                                                                \n\
        \    ┌─────────────────────────────────────────────────────────────────────┐     \n\
        \    │     let union    = < Left = 2 | Right : Bool >                      │     \n\
        \    │ in  let handlers = { Left = Natural/even, Right = λ(x : Bool) → x } │     \n\
        \    │ in  merge handlers union : Bool                                     │     \n\
        \    └─────────────────────────────────────────────────────────────────────┘     \n\
        \                                                                                \n\
        \                                                                                \n\
        \... as long as the input type of each handler function matches the type of the  \n\
        \corresponding alternative:                                                      \n\
        \                                                                                \n\
        \                                                                                \n\
        \    ┌───────────────────────────────────────────────────────────┐               \n\
        \    │ union    : < Left : Natural       | Right : Bool        > │               \n\
        \    └───────────────────────────────────────────────────────────┘               \n\
        \                          ⇧                       ⇧                             \n\
        \                   These must match        These must match                     \n\
        \                          ⇩                       ⇩                             \n\
        \    ┌───────────────────────────────────────────────────────────┐               \n\
        \    │ handlers : { Left : Natural → Bool, Right : Bool → Bool } │               \n\
        \    └───────────────────────────────────────────────────────────┘               \n\
        \                                                                                \n\
        \                                                                                \n\
        \For example, the following expression is " <> _NOT <> " valid:                  \n\
        \                                                                                \n\
        \                                                                                \n\
        \      Invalid: Doesn't match the type of the ❰Right❱ alternative                \n\
        \                                                               ⇩                \n\
        \    ┌──────────────────────────────────────────────────────────────────────┐    \n\
        \    │     let handlers = { Left = Natural/even | Right = λ(x : Text) → x } │    \n\
        \    │ in  let union    = < Left = 2 | Right : Bool >                       │    \n\
        \    │ in  merge handlers union : Bool                                      │    \n\
        \    └──────────────────────────────────────────────────────────────────────┘    \n\
        \                                                                                \n\
        \                                                                                \n\
        \Your handler for the following alternative:                                     \n\
        \                                                                                \n\
        \" <> txt0 <> "\n\
        \                                                                                \n\
        \... needs to accept an input value of type:                                     \n\
        \                                                                                \n\
        \" <> txt1 <> "\n\
        \                                                                                \n\
        \... but actually accepts an input value of a different type:                    \n\
        \                                                                                \n\
        \" <> txt2 <> "\n"
      where
        txt0 = insert expr0
        txt1 = insert expr1
        txt2 = insert expr2

prettyTypeMessage (InvalidHandlerOutputType expr0 expr1 expr2) =
    ErrorMessages {..}
  where
    short = "Wrong handler output type\n"
        <>  "\n"
        <>  Dhall.Diff.diffNormalized expr1 expr2

    long =
        "Explanation: You can ❰merge❱ the alternatives of a union using a record with one\n\
        \handler per alternative, like this:                                             \n\
        \                                                                                \n\
        \                                                                                \n\
        \    ┌─────────────────────────────────────────────────────────────────────┐     \n\
        \    │     let union    = < Left = 2 | Right : Bool >                      │     \n\
        \    │ in  let handlers = { Left = Natural/even, Right = λ(x : Bool) → x } │     \n\
        \    │ in  merge handlers union : Bool                                     │     \n\
        \    └─────────────────────────────────────────────────────────────────────┘     \n\
        \                                                                                \n\
        \                                                                                \n\
        \... as long as the output type of each handler function matches the declared    \n\
        \type of the result:                                                             \n\
        \                                                                                \n\
        \                                                                                \n\
        \    ┌───────────────────────────────────────────────────────────┐               \n\
        \    │ handlers : { Left : Natural → Bool, Right : Bool → Bool } │               \n\
        \    └───────────────────────────────────────────────────────────┘               \n\
        \                                    ⇧                    ⇧                      \n\
        \                                    These output types ...                      \n\
        \                                                                                \n\
        \                             ... must match the declared type of the ❰merge❱    \n\
        \                             ⇩                                                  \n\
        \    ┌─────────────────────────────┐                                             \n\
        \    │ merge handlers union : Bool │                                             \n\
        \    └─────────────────────────────┘                                             \n\
        \                                                                                \n\
        \                                                                                \n\
        \For example, the following expression is " <> _NOT <> " valid:                  \n\
        \                                                                                \n\
        \                                                                                \n\
        \    ┌──────────────────────────────────────────────────────────────────────┐    \n\
        \    │     let union    = < Left = 2 | Right : Bool >                       │    \n\
        \    │ in  let handlers = { Left = Natural/even, Right = λ(x : Bool) → x }  │    \n\
        \    │ in  merge handlers union : Text                                      │    \n\
        \    └──────────────────────────────────────────────────────────────────────┘    \n\
        \                                 ⇧                                              \n\
        \                                 Invalid: Doesn't match output of either handler\n\
        \                                                                                \n\
        \                                                                                \n\
        \Your handler for the following alternative:                                     \n\
        \                                                                                \n\
        \" <> txt0 <> "\n\
        \                                                                                \n\
        \... needs to return an output value of type:                                    \n\
        \                                                                                \n\
        \" <> txt1 <> "\n\
        \                                                                                \n\
        \... but actually returns an output value of a different type:                   \n\
        \                                                                                \n\
        \" <> txt2 <> "\n"
      where
        txt0 = insert expr0
        txt1 = insert expr1
        txt2 = insert expr2

prettyTypeMessage (HandlerOutputTypeMismatch key0 expr0 key1 expr1) =
    ErrorMessages {..}
  where
    short = "Handlers should have the same output type\n"
        <>  "\n"
        <>  Dhall.Diff.diffNormalized expr0 expr1

    long =
        "Explanation: You can ❰merge❱ the alternatives of a union using a record with one\n\
        \handler per alternative, like this:                                             \n\
        \                                                                                \n\
        \                                                                                \n\
        \    ┌─────────────────────────────────────────────────────────────────────┐     \n\
        \    │     let union    = < Left = 2 | Right : Bool >                      │     \n\
        \    │ in  let handlers = { Left = Natural/even, Right = λ(x : Bool) → x } │     \n\
        \    │ in  merge handlers union                                            │     \n\
        \    └─────────────────────────────────────────────────────────────────────┘     \n\
        \                                                                                \n\
        \                                                                                \n\
        \... as long as the output type of each handler function is the same:            \n\
        \                                                                                \n\
        \                                                                                \n\
        \    ┌───────────────────────────────────────────────────────────┐               \n\
        \    │ handlers : { Left : Natural → Bool, Right : Bool → Bool } │               \n\
        \    └───────────────────────────────────────────────────────────┘               \n\
        \                                    ⇧                    ⇧                      \n\
        \                                These output types both match                   \n\
        \                                                                                \n\
        \                                                                                \n\
        \For example, the following expression is " <> _NOT <> " valid:                  \n\
        \                                                                                \n\
        \                                                                                \n\
        \    ┌─────────────────────────────────────────────────┐                         \n\
        \    │     let union    = < Left = 2 | Right : Bool >  │                         \n\
        \    │ in  let handlers =                              │                         \n\
        \    │              { Left  = λ(x : Natural) → x       │  This outputs ❰Natural❱ \n\
        \    │              , Right = λ(x : Bool   ) → x       │  This outputs ❰Bool❱    \n\
        \    │              }                                  │                         \n\
        \    │ in  merge handlers union                        │                         \n\
        \    └─────────────────────────────────────────────────┘                         \n\
        \                ⇧                                                               \n\
        \                Invalid: The handlers in this record don't have matching outputs\n\
        \                                                                                \n\
        \                                                                                \n\
        \The handler for the ❰" <> txt0 <> "❱ alternative has this output type:          \n\
        \                                                                                \n\
        \" <> txt1 <> "\n\
        \                                                                                \n\
        \... but the handler for the ❰" <> txt2 <> "❱ alternative has this output type instead:\n\
        \                                                                                \n\
        \" <> txt3 <> "\n"
      where
        txt0 = pretty key0
        txt1 = insert expr0
        txt2 = pretty key1
        txt3 = insert expr1

prettyTypeMessage (HandlerNotAFunction k expr0) = ErrorMessages {..}
  where
    short = "Handler is not a function"

    long =
        "Explanation: You can ❰merge❱ the alternatives of a union using a record with one\n\
        \handler per alternative, like this:                                             \n\
        \                                                                                \n\
        \                                                                                \n\
        \    ┌─────────────────────────────────────────────────────────────────────┐     \n\
        \    │     let union    = < Left = 2 | Right : Bool >                      │     \n\
        \    │ in  let handlers = { Left = Natural/even, Right = λ(x : Bool) → x } │     \n\
        \    │ in  merge handlers union : Bool                                     │     \n\
        \    └─────────────────────────────────────────────────────────────────────┘     \n\
        \                                                                                \n\
        \                                                                                \n\
        \... as long as each handler is a function                                       \n\
        \                                                                                \n\
        \For example, the following expression is " <> _NOT <> " valid:                  \n\
        \                                                                                \n\
        \                                                                                \n\
        \    ┌─────────────────────────────────────────┐                                 \n\
        \    │ merge { Foo = True } < Foo = 1 > : Bool │                                 \n\
        \    └─────────────────────────────────────────┘                                 \n\
        \                    ⇧                                                           \n\
        \                    Invalid: Not a function                                     \n\
        \                                                                                \n\
        \                                                                                \n\
        \Your handler for this alternative:                                              \n\
        \                                                                                \n\
        \" <> txt0 <> "\n\
        \                                                                                \n\
        \... has the following type:                                                     \n\
        \                                                                                \n\
        \" <> txt1 <> "\n\
        \                                                                                \n\
        \... which is not the type of a function                                         \n"
      where
        txt0 = insert k
        txt1 = insert expr0

<<<<<<< HEAD
prettyTypeMessage (MustMapARecord _expr0 _expr1) = ErrorMessages {..}
  where
    short = "❰toMap❱ expects a record value"

    long =
        "Explanation: You can apply ❰toMap❱ to any homogenous record, like this:         \n\
        \                                                                                \n\
        \                                                                                \n\
        \    ┌─────────────────────────────────────────────────────────────────────┐     \n\
        \    │     let record = { one = 1, two = 2 }                               │     \n\
        \    │ in  toMap record : List { mapKey : Text, mapValue : Natural}        │     \n\
        \    └─────────────────────────────────────────────────────────────────────┘     \n\
        \                                                                                \n\
        \                                                                                \n\
        \... but the argument to ❰toMap❱ must be a record and not some other type.       \n"

prettyTypeMessage (HeterogenousRecordToMap _expr0 _expr1 _expr2) = ErrorMessages {..}
  where
    short = "❰toMap❱ expects a homogenous record"

    long =
        "Explanation: You can apply ❰toMap❱ to any homogenous record, like this:         \n\
        \                                                                                \n\
        \                                                                                \n\
        \    ┌─────────────────────────────────────────────────────────────────────┐     \n\
        \    │     let record = { one = 1, two = 2 }                               │     \n\
        \    │ in  toMap record : List { mapKey : Text, mapValue : Natural}        │     \n\
        \    └─────────────────────────────────────────────────────────────────────┘     \n\
        \                                                                                \n\
        \                                                                                \n\
        \... but every field of the record must have the same type.                      \n\
        \                                                                                \n\
        \For example, the following expression is " <> _NOT <> " valid:                  \n\
        \                                                                                \n\
        \                                                                                \n\
        \    ┌─────────────────────────────────────────┐                                 \n\
        \    │ toMap { Foo = True, Bar = 0 }           │                                 \n\
        \    └─────────────────────────────────────────┘                                 \n\
        \                    ⇧           ⇧                                               \n\
        \                    Bool        Natural                                         \n"

prettyTypeMessage (MapTypeMismatch expr0 expr1) = ErrorMessages {..}
  where
    short = "❰toMap❱ result type doesn't match annotation"
        <>  "\n"
        <>  Dhall.Diff.diffNormalized expr0 expr1

    long =
        "Explanation: a ❰toMap❱ application has been annotated with a type that doesn't  \n\
        \match its inferred type.                                                        \n"

prettyTypeMessage (InvalidToMapType expr) =
    ErrorMessages {..}
  where
    short = "An empty ❰toMap❱ was annotated with an invalid type"
        <>  "\n"
        <>  insert expr

    long =
        "Explanation: A ❰toMap❱ applied to an empty record must have a type annotation:  \n\
        \that matches a list of key-value pairs, like this                               \n\
        \                                                                                \n\
        \                                                                                \n\
        \    ┌─────────────────────────────────────────────────────────────────────┐     \n\
        \    │ toMap {=} : List { mapKey : Text, mapValue : Natural}               │     \n\
        \    └─────────────────────────────────────────────────────────────────────┘     \n\
        \                                                                                \n\
        \The type you have provided doesn't match the expected form.                     \n\
        \                                                                                \n"

prettyTypeMessage MissingToMapType =
    ErrorMessages {..}
  where
    short = "An empty ❰toMap❱ requires a type annotation"

    long =
        "Explanation: A ❰toMap❱ does not require a type annotation if the record has at  \n\
        \least one field, like this                                                      \n\
        \                                                                                \n\
        \                                                                                \n\
        \    ┌─────────────────────────────────────────────────────────────────────┐     \n\
        \    │     let record = { one = 1, two = 2 }                               │     \n\
        \    │ in  toMap record                                                    │     \n\
        \    └─────────────────────────────────────────────────────────────────────┘     \n\
        \                                                                                \n\
        \                                                                                \n\
        \However, you must provide a type annotation with an empty record:               \n\
        \                                                                                \n\
        \                                                                                \n\
        \    ┌─────────────────────────────────────────────────────────────────────┐     \n\
        \    │ toMap {=} : List { mapKey : Text, mapValue : Natural}               │     \n\
        \    └─────────────────────────────────────────────────────────────────────┘     \n\
        \                                                                                \n"

prettyTypeMessage (ConstructorsRequiresAUnionType expr0 expr1) = ErrorMessages {..}
  where
    short = "❰constructors❱ requires a union type"

    long =
        "Explanation: You can only use the ❰constructors❱ keyword on an argument that is \n\
        \a union type literal, like this:                                                \n\
        \                                                                                \n\
        \                                                                                \n\
        \    ┌───────────────────────────────────────────────┐                           \n\
        \    │ constructors < Left : Natural, Right : Bool > │                           \n\
        \    └───────────────────────────────────────────────┘                           \n\
        \                                                                                \n\
        \                                                                                \n\
        \... but you cannot use the ❰constructors❱ keyword on any other type of argument.\n\
        \For example, you cannot use a variable argument:                                \n\
        \                                                                                \n\
        \                                                                                \n\
        \    ┌──────────────────────────────┐                                            \n\
        \    │ λ(t : Type) → constructors t │  Invalid: ❰t❱ might not be a union type    \n\
        \    └──────────────────────────────┘                                            \n\
        \                                                                                \n\
        \                                                                                \n\
        \    ┌─────────────────────────────────────────────────┐                         \n\
        \    │ let t : Type = < Left : Natural, Right : Bool > │  Invalid: Type-checking \n\
        \    │ in  constructors t                              │  precedes normalization \n\
        \    └─────────────────────────────────────────────────┘                         \n\
        \                                                                                \n\
        \                                                                                \n\
        \However, you can import the union type argument:                                \n\
        \                                                                                \n\
        \                                                                                \n\
        \    ┌────────────────────────────────┐                                          \n\
        \    │ constructors ./unionType.dhall │ Valid: Import resolution precedes        \n\
        \    └────────────────────────────────┘ type-checking                            \n\
        \                                                                                \n\
        \                                                                                \n\
        \────────────────────────────────────────────────────────────────────────────────\n\
        \                                                                                \n\
        \You tried to supply the following argument:                                     \n\
        \                                                                                \n\
        \" <> txt0 <> "\n\
        \                                                                                \n\
        \... which normalized to:                                                        \n\
        \                                                                                \n\
        \" <> txt1 <> "\n\
        \                                                                                \n\
        \... which is not a union type literal                                           \n"
      where
        txt0 = insert expr0
        txt1 = insert expr1

=======
>>>>>>> e0bd21e2
prettyTypeMessage (CantAccess lazyText0 expr0 expr1) = ErrorMessages {..}
  where
    short = "Not a record or a union"

    long =
        "Explanation: You can only access fields on records or unions, like this:        \n\
        \                                                                                \n\
        \                                                                                \n\
        \    ┌───────────────────────────────────┐                                       \n\
        \    │ { foo = True, bar = \"ABC\" }.foo │  This is valid ...                    \n\
        \    └───────────────────────────────────┘                                       \n\
        \                                                                                \n\
        \                                                                                \n\
        \    ┌───────────────────────────────────────────┐                               \n\
        \    │ λ(r : { foo : Bool, bar : Text }) → r.foo │  ... and so is this           \n\
        \    └───────────────────────────────────────────┘                               \n\
        \                                                                                \n\
        \                                                                                \n\
        \    ┌─────────────────────────────────┐                                         \n\
        \    │ < foo : Bool | bar : Text >.foo │  ... and so is this                     \n\
        \    └─────────────────────────────────┘                                         \n\
        \                                                                                \n\
        \                                                                                \n\
        \    ┌────────────────────────────────────────────┐                              \n\
        \    │ λ(r : < foo : Bool | bar : Text >) → r.foo │  ... and so is this          \n\
        \    └────────────────────────────────────────────┘                              \n\
        \                                                                                \n\
        \                                                                                \n\
        \... but you cannot access fields on non-record expressions                      \n\
        \                                                                                \n\
        \For example, the following expression is " <> _NOT <> " valid:                  \n\
        \                                                                                \n\
        \                                                                                \n\
        \    ┌───────┐                                                                   \n\
        \    │ 1.foo │                                                                   \n\
        \    └───────┘                                                                   \n\
        \      ⇧                                                                         \n\
        \      Invalid: Not a record                                                     \n\
        \                                                                                \n\
        \                                                                                \n\
        \────────────────────────────────────────────────────────────────────────────────\n\
        \                                                                                \n\
        \You tried to access the field:                                                  \n\
        \                                                                                \n\
        \" <> txt0 <> "\n\
        \                                                                                \n\
        \... on the following expression which is not a record nor a union type:         \n\
        \                                                                                \n\
        \" <> txt1 <> "\n\
        \                                                                                \n\
        \... but is actually an expression of type:                                      \n\
        \                                                                                \n\
        \" <> txt2 <> "\n"
      where
        txt0 = insert lazyText0
        txt1 = insert expr0
        txt2 = insert expr1

prettyTypeMessage (CantProject lazyText0 expr0 expr1) = ErrorMessages {..}
  where
    short = "Not a record"

    long =
        "Explanation: You can only project fields on records, like this:                 \n\
        \                                                                                \n\
        \                                                                                \n\
        \    ┌─────────────────────────────────────────────────────┐                     \n\
        \    │ { foo = True, bar = \"ABC\", baz = 1 }.{ foo, bar } │  This is valid ...  \n\
        \    └─────────────────────────────────────────────────────┘                     \n\
        \                                                                                \n\
        \                                                                                \n\
        \    ┌────────────────────────────────────────────────────────────────────┐      \n\
        \    │ λ(r : { foo : Bool, bar : Text , baz : Natural }) → r.{ foo, bar } │  ... and so is this           \n\
        \    └────────────────────────────────────────────────────────────────────┘      \n\
        \                                                                                \n\
        \                                                                                \n\
        \... but you cannot project fields on non-record expressions                     \n\
        \                                                                                \n\
        \For example, the following expression is " <> _NOT <> " valid:                  \n\
        \                                                                                \n\
        \                                                                                \n\
        \    ┌────────────────┐                                                          \n\
        \    │ 1.{ foo, bar } │                                                          \n\
        \    └────────────────┘                                                          \n\
        \      ⇧                                                                         \n\
        \      Invalid: Not a record                                                     \n\
        \                                                                                \n\
        \                                                                                \n\
        \Some common reasons why you might get this error:                               \n\
        \                                                                                \n\
        \● You accidentally try to project fields of a union instead of a record, like   \n\
        \  this:                                                                         \n\
        \                                                                                \n\
        \                                                                                \n\
        \    ┌────────────────────────────────────┐                                      \n\
        \    │ < foo : a | bar : b >.{ foo, bar } │                                      \n\
        \    └────────────────────────────────────┘                                      \n\
        \      ⇧                                                                         \n\
        \      This is a union, not a record                                             \n\
        \                                                                                \n\
        \                                                                                \n\
        \────────────────────────────────────────────────────────────────────────────────\n\
        \                                                                                \n\
        \You tried to access the fields:                                                 \n\
        \                                                                                \n\
        \" <> txt0 <> "\n\
        \                                                                                \n\
        \... on the following expression which is not a record:                          \n\
        \                                                                                \n\
        \" <> txt1 <> "\n\
        \                                                                                \n\
        \... but is actually an expression of type:                                      \n\
        \                                                                                \n\
        \" <> txt2 <> "\n"
      where
        txt0 = insert lazyText0
        txt1 = insert expr0
        txt2 = insert expr1

prettyTypeMessage (CantProjectByExpression expr) = ErrorMessages {..}
  where
    short = "Selector is not a record type"

    long =
        "Explanation: You can project by an expression if that expression is a record    \n\
        \type:                                                                           \n\
        \                                                                                \n\
        \    ┌─────────────────────────────────┐                                         \n\
        \    │ { foo = True }.({ foo : Bool }) │  This is valid ...                      \n\
        \    └─────────────────────────────────┘                                         \n\
        \                                                                                \n\
        \                                                                                \n\
        \    ┌──────────────────────────────────────────┐                                \n\
        \    │ λ(r : { foo : Bool }) → r.{ foo : Bool } │  ... and so is this            \n\
        \    └──────────────────────────────────────────┘                                \n\
        \                                                                                \n\
        \                                                                                \n\
        \... but you cannot project by any other type of expression:                     \n\
        \                                                                                \n\
        \For example, the following expression is " <> _NOT <> " valid:                  \n\
        \                                                                                \n\
        \                                                                                \n\
        \    ┌───────────────────────┐                                                   \n\
        \    │ { foo = True }.(True) │                                                   \n\
        \    └───────────────────────┘                                                   \n\
        \                      ⇧                                                         \n\
        \                      Invalid: Not a record type                                \n\
        \                                                                                \n\
        \                                                                                \n\
        \Some common reasons why you might get this error:                               \n\
        \                                                                                \n\
        \● You accidentally try to project by a record value instead of a record type,   \n\
        \  like this:                                                                    \n\
        \                                                                                \n\
        \                                                                                \n\
        \    ┌─────────────────────────────────┐                                         \n\
        \    │ let T = { foo : Bool }          │                                         \n\
        \    │                                 │                                         \n\
        \    │ let x = { foo = True , bar = 1} │                                         \n\
        \    │                                 │                                         \n\
        \    │ let y = { foo = False, bar = 2} │                                         \n\
        \    │                                 │                                         \n\
        \    │ in  x.(y)                       │                                         \n\
        \    └─────────────────────────────────┘                                         \n\
        \             ⇧                                                                  \n\
        \             The user might have meant ❰T❱ here                                 \n\
        \                                                                                \n\
        \                                                                                \n\
        \────────────────────────────────────────────────────────────────────────────────\n\
        \                                                                                \n\
        \You tried to project out the following type:                                    \n\
        \                                                                                \n\
        \" <> txt <> "\n\
        \                                                                                \n\
        \... which is not a record type                                                  \n"
      where
        txt = insert expr

prettyTypeMessage (MissingField k expr0) = ErrorMessages {..}
  where
    short = "Missing record field"

    long =
        "Explanation: You can only access fields on records, like this:                  \n\
        \                                                                                \n\
        \                                                                                \n\
        \    ┌─────────────────────────────────┐                                         \n\
        \    │ { foo = True, bar = \"ABC\" }.foo │  This is valid ...                    \n\
        \    └─────────────────────────────────┘                                         \n\
        \                                                                                \n\
        \                                                                                \n\
        \    ┌───────────────────────────────────────────┐                               \n\
        \    │ λ(r : { foo : Bool, bar : Text }) → r.foo │  ... and so is this           \n\
        \    └───────────────────────────────────────────┘                               \n\
        \                                                                                \n\
        \                                                                                \n\
        \... but you can only access fields if they are present                          \n\
        \                                                                                \n\
        \For example, the following expression is " <> _NOT <> " valid:                  \n\
        \                                                                                \n\
        \                                                                                \n\
        \    ┌─────────────────────────────────┐                                         \n\
        \    │ { foo = True, bar = \"ABC\" }.qux │                                       \n\
        \    └─────────────────────────────────┘                                         \n\
        \                                  ⇧                                             \n\
        \                                  Invalid: the record has no ❰qux❱ field        \n\
        \                                                                                \n\
        \                                                                                \n\
        \You tried to access a field named:                                              \n\
        \                                                                                \n\
        \" <> txt0 <> "\n\
        \                                                                                \n\
        \... but the field is missing because the record only defines the following      \n\
        \fields:                                                                         \n\
        \                                                                                \n\
        \" <> txt1 <> "\n"
      where
        txt0 = insert k
        txt1 = insert expr0

prettyTypeMessage (ProjectionTypeMismatch k expr0 expr1 expr2 expr3) = ErrorMessages {..}
  where
    short = "Projection type mismatch\n"
        <>  "\n"
        <>  Dhall.Diff.diffNormalized expr2 expr3

    long =
        "Explanation: You can project a subset of fields from a record by specifying the \n\
        \desired type of the final record, like this:                                    \n\
        \                                                                                \n\
        \                                                                                \n\
        \    ┌─────────────────────────────────────────────┐                             \n\
        \    │ { foo = 1, bar = True }.({ foo : Natural }) │  This is valid              \n\
        \    └─────────────────────────────────────────────┘                             \n\
        \                                                                                \n\
        \                                                                                \n\
        \... but the expected type for each desired field must match the actual type of  \n\
        \the corresponding field in the original record.                                 \n\
        \                                                                                \n\
        \For example, the following expression is " <> _NOT <> " valid:                  \n\
        \                                                                                \n\
        \              Invalid: The ❰foo❱ field contains ❰1❱, which has type ❰Natural❱...\n\
        \              ⇩                                                                 \n\
        \    ┌──────────────────────────────────────────┐                                \n\
        \    │ { foo = 1, bar = True }.({ foo : Text }) │                                \n\
        \    └──────────────────────────────────────────┘                                \n\
        \                                       ⇧                                        \n\
        \                                       ... but we requested that the ❰foo❱ field\n\
        \                                       must contain a value of type ❰Text❱      \n\
        \                                                                                \n\
        \                                                                                \n\
        \You tried to project out a field named:                                         \n\
        \                                                                                \n\
        \" <> txt0 <> "\n\
        \                                                                                \n\
        \... that should have type:                                                      \n\
        \                                                                                \n\
        \" <> txt1 <> "\n\
        \                                                                                \n\
        \... but that field instead had a value of type:                                 \n\
        \                                                                                \n\
        \" <> txt2 <> "\n"
      where
        txt0 = insert k
        txt1 = insert expr0
        txt2 = insert expr1

prettyTypeMessage (CantAnd expr0 expr1) =
        buildBooleanOperator "&&" expr0 expr1

prettyTypeMessage (CantOr expr0 expr1) =
        buildBooleanOperator "||" expr0 expr1

prettyTypeMessage (CantEQ expr0 expr1) =
        buildBooleanOperator "==" expr0 expr1

prettyTypeMessage (CantNE expr0 expr1) =
        buildBooleanOperator "!=" expr0 expr1

prettyTypeMessage (CantInterpolate expr0 expr1) = ErrorMessages {..}
  where
    short = "You can only interpolate ❰Text❱"

    long =
        "Explanation: Text interpolation only works on expressions of type ❰Text❱        \n\
        \                                                                                \n\
        \For example, these are all valid uses of string interpolation:                  \n\
        \                                                                                \n\
        \                                                                                \n\
        \    ┌──────────────────┐                                                        \n\
        \    │ \"ABC${\"DEF\"}GHI\" │                                                        \n\
        \    └──────────────────┘                                                        \n\
        \                                                                                \n\
        \                                                                                \n\
        \    ┌────────────────────────────┐                                              \n\
        \    │ λ(x : Text) → \"ABC${x}GHI\" │                                              \n\
        \    └────────────────────────────┘                                              \n\
        \                                                                                \n\
        \                                                                                \n\
        \    ┌───────────────────────────────────────────────┐                           \n\
        \    │ λ(age : Natural) → \"Age: ${Natural/show age}\" │                           \n\
        \    └───────────────────────────────────────────────┘                           \n\
        \                                                                                \n\
        \                                                                                \n\
        \Some common reasons why you might get this error:                               \n\
        \                                                                                \n\
        \● You might have thought that string interpolation automatically converts the   \n\
        \  interpolated value to a ❰Text❱ representation of that value:                  \n\
        \                                                                                \n\
        \                                                                                \n\
        \    ┌──────────────────────────────────┐                                        \n\
        \    │ λ(age : Natural) → \"Age: ${age}\" │                                        \n\
        \    └──────────────────────────────────┘                                        \n\
        \                                  ⇧                                             \n\
        \                                  Invalid: ❰age❱ has type ❰Natural❱             \n\
        \                                                                                \n\
        \                                                                                \n\
        \● You might have forgotten to escape a string interpolation that you wanted     \n\
        \  Dhall to ignore and pass through:                                             \n\
        \                                                                                \n\
        \                                                                                \n\
        \    ┌────────────────┐                                                          \n\
        \    │ \"echo ${HOME}\" │                                                          \n\
        \    └────────────────┘                                                          \n\
        \             ⇧                                                                  \n\
        \             ❰HOME❱ is not in scope and this might have meant to use ❰\\${HOME}❱\n\
        \                                                                                \n\
        \                                                                                \n\
        \────────────────────────────────────────────────────────────────────────────────\n\
        \                                                                                \n\
        \You interpolated this expression:                                               \n\
        \                                                                                \n\
        \" <> txt0 <> "\n\
        \                                                                                \n\
        \... which does not have type ❰Text❱ but instead has type:                       \n\
        \                                                                                \n\
        \" <> txt1 <> "\n"
      where
        txt0 = insert expr0
        txt1 = insert expr1

prettyTypeMessage (CantTextAppend expr0 expr1) = ErrorMessages {..}
  where
    short = "❰++❱ only works on ❰Text❱"

    long =
        "Explanation: The ❰++❱ operator expects two arguments that have type ❰Text❱      \n\
        \                                                                                \n\
        \For example, this is a valid use of ❰++❱:                                       \n\
        \                                                                                \n\
        \                                                                                \n\
        \    ┌────────────────┐                                                          \n\
        \    │ \"ABC\" ++ \"DEF\" │                                                          \n\
        \    └────────────────┘                                                          \n\
        \                                                                                \n\
        \                                                                                \n\
        \Some common reasons why you might get this error:                               \n\
        \                                                                                \n\
        \● You might have thought that ❰++❱ was the operator to combine two lists:       \n\
        \                                                                                \n\
        \                                                                                \n\
        \    ┌────────────────────────┐                                                  \n\
        \    │ [1, 2, 3] ++ [4, 5, 6] │  Not valid                                       \n\
        \    └────────────────────────┘                                                  \n\
        \                                                                                \n\
        \                                                                                \n\
        \  ... but the list concatenation operator is actually ❰#❱:                      \n\
        \                                                                                \n\
        \                                                                                \n\
        \    ┌───────────────────────┐                                                   \n\
        \    │ [1, 2, 3] # [4, 5, 6] │  Valid                                            \n\
        \    └───────────────────────┘                                                   \n\
        \                                                                                \n\
        \                                                                                \n\
        \────────────────────────────────────────────────────────────────────────────────\n\
        \                                                                                \n\
        \You provided this argument:                                                     \n\
        \                                                                                \n\
        \" <> txt0 <> "\n\
        \                                                                                \n\
        \... which does not have type ❰Text❱ but instead has type:                       \n\
        \                                                                                \n\
        \" <> txt1 <> "\n"
      where
        txt0 = insert expr0
        txt1 = insert expr1

prettyTypeMessage (CantListAppend expr0 expr1) = ErrorMessages {..}
  where
    short = "❰#❱ only works on ❰List❱s"

    long =
        "Explanation: The ❰#❱ operator expects two arguments that are both ❰List❱s       \n\
        \                                                                                \n\
        \For example, this is a valid use of ❰#❱:                                        \n\
        \                                                                                \n\
        \                                                                                \n\
        \    ┌───────────────────────┐                                                   \n\
        \    │ [1, 2, 3] # [4, 5, 6] │                                                   \n\
        \    └───────────────────────┘                                                   \n\
        \                                                                                \n\
        \                                                                                \n\
        \────────────────────────────────────────────────────────────────────────────────\n\
        \                                                                                \n\
        \You provided this argument:                                                     \n\
        \                                                                                \n\
        \" <> txt0 <> "\n\
        \                                                                                \n\
        \... which is not a ❰List❱ but instead has type:                                 \n\
        \                                                                                \n\
        \" <> txt1 <> "\n"
      where
        txt0 = insert expr0
        txt1 = insert expr1

prettyTypeMessage (CantAdd expr0 expr1) =
        buildNaturalOperator "+" expr0 expr1

prettyTypeMessage (CantMultiply expr0 expr1) =
        buildNaturalOperator "*" expr0 expr1

prettyTypeMessage (NoDependentTypes expr0 expr1) = ErrorMessages {..}
  where
    short = "No dependent types"

    long =
        "Explanation: The Dhall programming language does not allow functions from terms \n\
        \to types.  These function types are also known as “dependent function types”    \n\
        \because you have a type whose value “depends” on the value of a term.           \n\
        \                                                                                \n\
        \For example, this is " <> _NOT <> " a legal function type:                      \n\
        \                                                                                \n\
        \                                                                                \n\
        \    ┌─────────────┐                                                             \n\
        \    │ Bool → Type │                                                             \n\
        \    └─────────────┘                                                             \n\
        \                                                                                \n\
        \                                                                                \n\
        \Similarly, this is " <> _NOT <> " legal code:                                   \n\
        \                                                                                \n\
        \                                                                                \n\
        \    ┌───────────────────────────────────────────────────┐                       \n\
        \    │ λ(Vector : Natural → Type → Type) → Vector 0 Text │                       \n\
        \    └───────────────────────────────────────────────────┘                       \n\
        \                 ⇧                                                              \n\
        \                 Invalid dependent type                                         \n\
        \                                                                                \n\
        \                                                                                \n\
        \Your function type is invalid because the input has type:                       \n\
        \                                                                                \n\
        \" <> txt0 <> "\n\
        \                                                                                \n\
        \... and the output has kind:                                                    \n\
        \                                                                                \n\
        \" <> txt1 <> "\n\
        \                                                                                \n\
        \... which makes this a forbidden dependent function type                        \n"
      where
        txt0 = insert expr0
        txt1 = insert expr1

buildBooleanOperator :: Pretty a => Text -> Expr s a -> Expr s a -> ErrorMessages
buildBooleanOperator operator expr0 expr1 = ErrorMessages {..}
  where
    short = "❰" <> txt2 <> "❱ only works on ❰Bool❱s"

    long =
        "Explanation: The ❰" <> txt2 <> "❱ operator expects two arguments that have type ❰Bool❱\n\
        \                                                                                \n\
        \For example, this is a valid use of ❰" <> txt2 <> "❱:                           \n\
        \                                                                                \n\
        \                                                                                \n\
        \    ┌───────────────┐                                                           \n\
        \    │ True " <> txt2 <> " False │                                               \n\
        \    └───────────────┘                                                           \n\
        \                                                                                \n\
        \                                                                                \n\
        \You provided this argument:                                                     \n\
        \                                                                                \n\
        \" <> txt0 <> "\n\
        \                                                                                \n\
        \... which does not have type ❰Bool❱ but instead has type:                       \n\
        \                                                                                \n\
        \" <> txt1 <> "\n"
      where
        txt0 = insert expr0
        txt1 = insert expr1

    txt2 = pretty operator

buildNaturalOperator :: Pretty a => Text -> Expr s a -> Expr s a -> ErrorMessages
buildNaturalOperator operator expr0 expr1 = ErrorMessages {..}
  where
    short = "❰" <> txt2 <> "❱ only works on ❰Natural❱s"

    long =
        "Explanation: The ❰" <> txt2 <> "❱ operator expects two arguments that have type ❰Natural❱\n\
        \                                                                                \n\
        \For example, this is a valid use of ❰" <> txt2 <> "❱:                           \n\
        \                                                                                \n\
        \                                                                                \n\
        \    ┌───────┐                                                                   \n\
        \    │ 3 " <> txt2 <> " 5 │                                                      \n\
        \    └───────┘                                                                   \n\
        \                                                                                \n\
        \                                                                                \n\
        \Some common reasons why you might get this error:                               \n\
        \                                                                                \n\
        \● You might have tried to use an ❰Integer❱, which is " <> _NOT <> " allowed:    \n\
        \                                                                                \n\
        \                                                                                \n\
        \    ┌─────────────────────────────────────────┐                                 \n\
        \    │ λ(x : Integer) → λ(y : Integer) → x " <> txt2 <> " y │  Not valid         \n\
        \    └─────────────────────────────────────────┘                                 \n\
        \                                                                                \n\
        \                                                                                \n\
        \  You can only use ❰Natural❱ numbers                                            \n\
        \                                                                                \n\
        \                                                                                \n\
        \● You might have mistakenly used an ❰Integer❱ literal, which is " <> _NOT <> " allowed:\n\
        \                                                                                \n\
        \                                                                                \n\
        \    ┌─────────┐                                                                 \n\
        \    │ +2 " <> txt2 <> " +2 │  Not valid                                         \n\
        \    └─────────┘                                                                 \n\
        \                                                                                \n\
        \                                                                                \n\
        \  You need to remove the leading ❰+❱ to transform them into ❰Natural❱ literals, \n\
        \  like this:                                                                    \n\
        \                                                                                \n\
        \                                                                                \n\
        \    ┌───────┐                                                                   \n\
        \    │ 2 " <> txt2 <> " 2 │  Valid                                               \n\
        \    └───────┘                                                                   \n\
        \                                                                                \n\
        \                                                                                \n\
        \────────────────────────────────────────────────────────────────────────────────\n\
        \                                                                                \n\
        \You provided this argument:                                                     \n\
        \                                                                                \n\
        \" <> txt0 <> "\n\
        \                                                                                \n\
        \... which does not have type ❰Natural❱ but instead has type:                    \n\
        \                                                                                \n\
        \" <> txt1 <> "\n"
      where
        txt0 = insert expr0
        txt1 = insert expr1

    txt2 = pretty operator

-- | A structured type error that includes context
data TypeError s a = TypeError
    { context     :: Context (Expr s a)
    , current     :: Expr s a
    , typeMessage :: TypeMessage s a
    }

instance (Eq a, Pretty s, Pretty a, ToTerm a) => Show (TypeError s a) where
    show = Pretty.renderString . Pretty.layoutPretty layoutOpts . Pretty.pretty

instance (Eq a, Pretty s, Pretty a, ToTerm a, Typeable s, Typeable a) => Exception (TypeError s a)

instance (Eq a, Pretty s, Pretty a, ToTerm a) => Pretty (TypeError s a) where
    pretty (TypeError ctx expr msg)
        = Pretty.unAnnotate
            (   "\n"
            <>  (   if null (Dhall.Context.toList ctx)
                    then ""
                    else prettyContext ctx <> "\n\n"
                )
            <>  shortTypeMessage msg <> "\n"
            <>  source
            )
      where
        prettyKV (key, val) =
            pretty key <> " : " <> Dhall.Util.snipDoc (pretty val)

        prettyContext =
                Pretty.vsep
            .   map prettyKV
            .   reverse
            .   Dhall.Context.toList

        source = case expr of
            Note s _ -> pretty s
            _        -> mempty

{-| Newtype used to wrap error messages so that they render with a more
    detailed explanation of what went wrong
-}
newtype DetailedTypeError s a = DetailedTypeError (TypeError s a)
    deriving (Typeable)

instance (Eq a, Pretty s, Pretty a, ToTerm a) => Show (DetailedTypeError s a) where
    show = Pretty.renderString . Pretty.layoutPretty layoutOpts . Pretty.pretty

instance (Eq a, Pretty s, Pretty a, ToTerm a, Typeable s, Typeable a) => Exception (DetailedTypeError s a)

instance (Eq a, Pretty s, Pretty a, ToTerm a) => Pretty (DetailedTypeError s a) where
    pretty (DetailedTypeError (TypeError ctx expr msg))
        = Pretty.unAnnotate
            (   "\n"
            <>  (   if null (Dhall.Context.toList ctx)
                    then ""
                    else prettyContext ctx <> "\n\n"
                )
            <>  longTypeMessage msg <> "\n"
            <>  "────────────────────────────────────────────────────────────────────────────────\n"
            <>  "\n"
            <>  source
            )
      where
        prettyKV (key, val) =
            pretty key <> " : " <> Dhall.Util.snipDoc (pretty val)

        prettyContext =
                Pretty.vsep
            .   map prettyKV
            .   reverse
            .   Dhall.Context.toList

        source = case expr of
            Note s _ -> pretty s
            _        -> mempty

{-| This function verifies that a custom context is well-formed so that
    type-checking will not loop

    Note that `typeWith` already calls `checkContext` for you on the `Context`
    that you supply
-}
checkContext :: Context (Expr s X) -> Either (TypeError s X) ()
checkContext context =
    case Dhall.Context.match context of
        Nothing -> do
            return ()
        Just (x, v, context') -> do
            let shiftedV       =       Dhall.Core.shift (-1) (V x 0)  v
            let shiftedContext = fmap (Dhall.Core.shift (-1) (V x 0)) context'
            _ <- typeWith shiftedContext shiftedV
            return ()<|MERGE_RESOLUTION|>--- conflicted
+++ resolved
@@ -3255,7 +3255,6 @@
         txt0 = insert k
         txt1 = insert expr0
 
-<<<<<<< HEAD
 prettyTypeMessage (MustMapARecord _expr0 _expr1) = ErrorMessages {..}
   where
     short = "❰toMap❱ expects a record value"
@@ -3350,60 +3349,6 @@
         \    └─────────────────────────────────────────────────────────────────────┘     \n\
         \                                                                                \n"
 
-prettyTypeMessage (ConstructorsRequiresAUnionType expr0 expr1) = ErrorMessages {..}
-  where
-    short = "❰constructors❱ requires a union type"
-
-    long =
-        "Explanation: You can only use the ❰constructors❱ keyword on an argument that is \n\
-        \a union type literal, like this:                                                \n\
-        \                                                                                \n\
-        \                                                                                \n\
-        \    ┌───────────────────────────────────────────────┐                           \n\
-        \    │ constructors < Left : Natural, Right : Bool > │                           \n\
-        \    └───────────────────────────────────────────────┘                           \n\
-        \                                                                                \n\
-        \                                                                                \n\
-        \... but you cannot use the ❰constructors❱ keyword on any other type of argument.\n\
-        \For example, you cannot use a variable argument:                                \n\
-        \                                                                                \n\
-        \                                                                                \n\
-        \    ┌──────────────────────────────┐                                            \n\
-        \    │ λ(t : Type) → constructors t │  Invalid: ❰t❱ might not be a union type    \n\
-        \    └──────────────────────────────┘                                            \n\
-        \                                                                                \n\
-        \                                                                                \n\
-        \    ┌─────────────────────────────────────────────────┐                         \n\
-        \    │ let t : Type = < Left : Natural, Right : Bool > │  Invalid: Type-checking \n\
-        \    │ in  constructors t                              │  precedes normalization \n\
-        \    └─────────────────────────────────────────────────┘                         \n\
-        \                                                                                \n\
-        \                                                                                \n\
-        \However, you can import the union type argument:                                \n\
-        \                                                                                \n\
-        \                                                                                \n\
-        \    ┌────────────────────────────────┐                                          \n\
-        \    │ constructors ./unionType.dhall │ Valid: Import resolution precedes        \n\
-        \    └────────────────────────────────┘ type-checking                            \n\
-        \                                                                                \n\
-        \                                                                                \n\
-        \────────────────────────────────────────────────────────────────────────────────\n\
-        \                                                                                \n\
-        \You tried to supply the following argument:                                     \n\
-        \                                                                                \n\
-        \" <> txt0 <> "\n\
-        \                                                                                \n\
-        \... which normalized to:                                                        \n\
-        \                                                                                \n\
-        \" <> txt1 <> "\n\
-        \                                                                                \n\
-        \... which is not a union type literal                                           \n"
-      where
-        txt0 = insert expr0
-        txt1 = insert expr1
-
-=======
->>>>>>> e0bd21e2
 prettyTypeMessage (CantAccess lazyText0 expr0 expr1) = ErrorMessages {..}
   where
     short = "Not a record or a union"
