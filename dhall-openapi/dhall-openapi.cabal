cabal-version:  >=1.10
name:           dhall-openapi
version:        0.1.0.0
category:       Code Generation
homepage:       https://github.com/dhall-lang/dhall-haskell
author:         Fabrizio Ferrai
maintainer:     fabrizio@ferrai.io
copyright:      2019 Fabrizio Ferrai
license:        BSD3
build-type:     Simple

source-repository head
  type: git
  location: https://github.com/dhall-lang/dhall-haskell/tree/master/dhall-openapi

executable openapi-to-dhall
  main-is: Main.hs
  hs-source-dirs:
      openapi-to-dhall
  default-extensions: DuplicateRecordFields GeneralizedNewtypeDeriving LambdaCase RecordWildCards ScopedTypeVariables OverloadedStrings FlexibleInstances ConstraintKinds ApplicativeDo TupleSections
  ghc-options: -Wall
  build-depends:
    base                    >= 4.8.2.0   && < 5    ,
    aeson                   >= 1.0.0.0   && < 1.5  ,
    containers              >= 0.5.0.0   && < 0.7  ,
    dhall                   >= 1.34.0    && < 1.35 ,
<<<<<<< HEAD
    megaparsec              >= 7.0       && < 9.1  ,
=======
    dhall-openapi                                  ,
    megaparsec              >= 7.0       && < 8.1  ,
>>>>>>> ebff53a6
    optparse-applicative    >= 0.14.3.0  && < 0.17 ,
    parser-combinators      >= 1.0.3     && < 1.3  ,
    prettyprinter           >= 1.2.0.1   && < 1.8  ,
    sort                    >= 1.0       && < 1.1  ,
    text                    >= 0.11.1.0  && < 1.3  ,
    turtle                  >= 1.5.0     && < 1.6  ,
    vector                  >= 0.11.0.0  && < 0.13 ,
    yaml                    >= 0.8.3     && < 0.12
  default-language: Haskell2010

library
  exposed-Modules:
      Dhall.Kubernetes.Convert
      Dhall.Kubernetes.Data
      Dhall.Kubernetes.Types
  hs-source-dirs:
      src
  default-extensions: DeriveDataTypeable DeriveGeneric DerivingStrategies DuplicateRecordFields GeneralizedNewtypeDeriving LambdaCase RecordWildCards ScopedTypeVariables OverloadedStrings FlexibleInstances ConstraintKinds ApplicativeDo TupleSections
  ghc-options: -Wall
  build-depends:
    base                    >= 4.8.2.0   && < 5    ,
    aeson                   >= 1.0.0.0   && < 1.5  ,
    containers              >= 0.5.0.0   && < 0.7  ,
    dhall                   >= 1.34.0    && < 1.35 ,
    optparse-applicative    >= 0.14.3.0  && < 0.17 ,
    prettyprinter           >= 1.2.0.1   && < 1.8  ,
    sort                    >= 1.0       && < 1.1  ,
    text                    >= 0.11.1.0  && < 1.3  ,
    vector                  >= 0.11.0.0  && < 0.13 ,
    yaml                    >= 0.8.3     && < 0.12
  default-language: Haskell2010<|MERGE_RESOLUTION|>--- conflicted
+++ resolved
@@ -24,12 +24,8 @@
     aeson                   >= 1.0.0.0   && < 1.5  ,
     containers              >= 0.5.0.0   && < 0.7  ,
     dhall                   >= 1.34.0    && < 1.35 ,
-<<<<<<< HEAD
+    dhall-openapi                                  ,
     megaparsec              >= 7.0       && < 9.1  ,
-=======
-    dhall-openapi                                  ,
-    megaparsec              >= 7.0       && < 8.1  ,
->>>>>>> ebff53a6
     optparse-applicative    >= 0.14.3.0  && < 0.17 ,
     parser-combinators      >= 1.0.3     && < 1.3  ,
     prettyprinter           >= 1.2.0.1   && < 1.8  ,
