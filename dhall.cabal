Name: dhall
Version: 1.12.0
Cabal-Version: >=1.8.0.2
Build-Type: Simple
Tested-With: GHC == 8.0.1
License: BSD3
License-File: LICENSE
Copyright: 2017 Gabriel Gonzalez
Author: Gabriel Gonzalez
Maintainer: Gabriel439@gmail.com
Bug-Reports: https://github.com/dhall-lang/dhall-haskell/issues
Synopsis: A configuration language guaranteed to terminate
Description:
    Dhall is an explicitly typed configuration language that is not Turing
    complete.  Despite being Turing incomplete, Dhall is a real programming
    language with a type-checker and evaluator.
    .
    Use this library to parse, type-check, evaluate, and pretty-print the Dhall
    configuration language.  This package also includes an executable which
    type-checks a Dhall file and reduces the file to a fully evaluated normal
    form.
    .
    Read "Dhall.Tutorial" to learn how to use this library
Category: Compiler
Extra-Source-Files:
    CHANGELOG.md
    Prelude/Bool/and
    Prelude/Bool/build
    Prelude/Bool/even
    Prelude/Bool/fold
    Prelude/Bool/not
    Prelude/Bool/odd
    Prelude/Bool/or
    Prelude/Bool/show
    Prelude/Double/show
    Prelude/Integer/show
    Prelude/List/all
    Prelude/List/any
    Prelude/List/build
    Prelude/List/concat
    Prelude/List/concatMap
    Prelude/List/filter
    Prelude/List/fold
    Prelude/List/generate
    Prelude/List/head
    Prelude/List/indexed
    Prelude/List/iterate
    Prelude/List/last
    Prelude/List/length
    Prelude/List/map
    Prelude/List/null
    Prelude/List/replicate
    Prelude/List/reverse
    Prelude/List/shifted
    Prelude/List/unzip
    Prelude/Monoid
    Prelude/Natural/build
    Prelude/Natural/enumerate
    Prelude/Natural/even
    Prelude/Natural/fold
    Prelude/Natural/isZero
    Prelude/Natural/odd
    Prelude/Natural/product
    Prelude/Natural/show
    Prelude/Natural/sum
    Prelude/Natural/toInteger
    Prelude/Optional/all
    Prelude/Optional/any
    Prelude/Optional/build
    Prelude/Optional/concat
    Prelude/Optional/filter
    Prelude/Optional/fold
    Prelude/Optional/head
    Prelude/Optional/last
    Prelude/Optional/length
    Prelude/Optional/map
    Prelude/Optional/null
    Prelude/Optional/toList
    Prelude/Optional/unzip
    Prelude/Text/concat
    Prelude/Text/concatMap
    Prelude/Text/concatMapSep
    Prelude/Text/concatSep
    tests/format/*.dhall
    tests/normalization/*.dhall
    tests/normalization/examples/Bool/and/*.dhall
    tests/normalization/examples/Bool/build/*.dhall
    tests/normalization/examples/Bool/even/*.dhall
    tests/normalization/examples/Bool/fold/*.dhall
    tests/normalization/examples/Bool/not/*.dhall
    tests/normalization/examples/Bool/odd/*.dhall
    tests/normalization/examples/Bool/or/*.dhall
    tests/normalization/examples/Bool/show/*.dhall
    tests/normalization/examples/Double/show/*.dhall
    tests/normalization/examples/Integer/show/*.dhall
    tests/normalization/examples/List/all/*.dhall
    tests/normalization/examples/List/any/*.dhall
    tests/normalization/examples/List/build/*.dhall
    tests/normalization/examples/List/concat/*.dhall
    tests/normalization/examples/List/concatMap/*.dhall
    tests/normalization/examples/List/filter/*.dhall
    tests/normalization/examples/List/fold/*.dhall
    tests/normalization/examples/List/generate/*.dhall
    tests/normalization/examples/List/head/*.dhall
    tests/normalization/examples/List/indexed/*.dhall
    tests/normalization/examples/List/iterate/*.dhall
    tests/normalization/examples/List/last/*.dhall
    tests/normalization/examples/List/length/*.dhall
    tests/normalization/examples/List/map/*.dhall
    tests/normalization/examples/List/null/*.dhall
    tests/normalization/examples/List/replicate/*.dhall
    tests/normalization/examples/List/reverse/*.dhall
    tests/normalization/examples/List/shifted/*.dhall
    tests/normalization/examples/List/unzip/*.dhall
    tests/normalization/examples/Natural/build/*.dhall
    tests/normalization/examples/Natural/enumerate/*.dhall
    tests/normalization/examples/Natural/even/*.dhall
    tests/normalization/examples/Natural/fold/*.dhall
    tests/normalization/examples/Natural/isZero/*.dhall
    tests/normalization/examples/Natural/odd/*.dhall
    tests/normalization/examples/Natural/product/*.dhall
    tests/normalization/examples/Natural/show/*.dhall
    tests/normalization/examples/Natural/sum/*.dhall
    tests/normalization/examples/Natural/toInteger/*.dhall
    tests/normalization/examples/Optional/all/*.dhall
    tests/normalization/examples/Optional/any/*.dhall
    tests/normalization/examples/Optional/build/*.dhall
    tests/normalization/examples/Optional/concat/*.dhall
    tests/normalization/examples/Optional/filter/*.dhall
    tests/normalization/examples/Optional/fold/*.dhall
    tests/normalization/examples/Optional/head/*.dhall
    tests/normalization/examples/Optional/last/*.dhall
    tests/normalization/examples/Optional/length/*.dhall
    tests/normalization/examples/Optional/map/*.dhall
    tests/normalization/examples/Optional/null/*.dhall
    tests/normalization/examples/Optional/toList/*.dhall
    tests/normalization/examples/Optional/unzip/*.dhall
    tests/normalization/examples/Text/concat/*.dhall
    tests/normalization/examples/Text/concatMap/*.dhall
    tests/normalization/examples/Text/concatMapSep/*.dhall
    tests/normalization/examples/Text/concatSep/*.dhall
    tests/normalization/simplifications/*.dhall
    tests/parser/*.dhall
    tests/regression/*.dhall
    tests/tutorial/*.dhall
    tests/typecheck/*.dhall
    tests/typecheck/examples/Monoid/*.dhall

Source-Repository head
    Type: git
    Location: https://github.com/dhall-lang/dhall-haskell

Library
    Hs-Source-Dirs: src
    Build-Depends:
        base                        >= 4.9.0.0  && < 5   ,
<<<<<<< HEAD
        ansi-terminal               >= 0.6.3.1  && < 0.8 ,
=======
        ansi-wl-pprint                           < 0.7 ,
>>>>>>> 0ffe854d
        base16-bytestring                        < 0.2 ,
        bytestring                               < 0.11,
        case-insensitive                         < 1.3 ,
        containers                  >= 0.5.0.0  && < 0.6 ,
        contravariant                            < 1.5 ,
        cryptonite                  >= 0.23     && < 1.0 ,
        exceptions                  >= 0.8.3    && < 0.11,
        directory                   >= 1.3      && < 1.4 ,
        filepath                    >= 1.4      && < 1.5 ,
        formatting                  >= 6.3      && < 6.4 ,
        http-client                 >= 0.4.30   && < 0.6 ,
        http-client-tls             >= 0.2.0    && < 0.4 ,
        insert-ordered-containers   >= 0.1.0.1  && < 0.3 ,
        lens-family-core            >= 1.0.0    && < 1.3 ,
<<<<<<< HEAD
        megaparsec                  >= 6.1.1    && < 6.5 ,
=======
        memory                      >= 0.14     && < 0.15,
>>>>>>> 0ffe854d
        parsers                     >= 0.12.4   && < 0.13,
        prettyprinter               >= 1.2.0.1  && < 1.3 ,
        prettyprinter-ansi-terminal >= 1.1.1    && < 1.2 ,
        scientific                  >= 0.3.0.0  && < 0.4 ,
        text                        >= 0.11.1.0 && < 1.3 ,
        transformers                >= 0.2.0.0  && < 0.6 ,
        unordered-containers        >= 0.1.3.0  && < 0.3 ,
        vector                      >= 0.11.0.0 && < 0.13
    Exposed-Modules:
        Dhall,
        Dhall.Context,
        Dhall.Core,
        Dhall.Import,
        Dhall.Parser,
        Dhall.Pretty,
        Dhall.Tutorial,
        Dhall.TypeCheck
    Other-Modules:
        Dhall.Pretty.Internal
    GHC-Options: -Wall -Wcompat

Executable dhall
    Hs-Source-Dirs: dhall
    Main-Is: Main.hs
    Build-Depends:
        ansi-terminal               >= 0.6.3.1  && < 0.9 ,
        base                        >= 4        && < 5   ,
        dhall                                            ,
        optparse-generic            >= 1.1.1    && < 1.4 ,
        prettyprinter                                    ,
        prettyprinter-ansi-terminal >= 1.1.1    && < 1.2 ,
        megaparsec                  >= 6.4.0    && < 6.5 ,
        text                        >= 0.11.1.0 && < 1.3
    GHC-Options: -Wall -Wcompat
    Other-Modules:
        Paths_dhall

Executable dhall-repl
    Hs-Source-Dirs: dhall-repl
    Main-Is: Main.hs
    Build-Depends:
        base             >= 4        && < 5   ,
        ansi-terminal                         ,
        dhall                                 ,
        haskeline        >= 0.7.3.0  && < 0.8 ,
        mtl              >= 2.2.1    && < 2.3 ,
        repline          >= 0.1.6.0  && < 0.2 ,
        prettyprinter                         ,
        prettyprinter-ansi-terminal           ,
<<<<<<< HEAD
        text
    GHC-Options: -Wall
=======
        text                                  ,
        trifecta
    GHC-Options: -Wall -Wcompat
>>>>>>> 0ffe854d

Executable dhall-format
    Hs-Source-Dirs: dhall-format
    Main-Is: Main.hs
    Build-Depends:
        base                        >= 4        && < 5   ,
<<<<<<< HEAD
        ansi-terminal               >= 0.6.3.1  && < 0.8 ,
        dhall                                            ,
        megaparsec                  >= 6.4.0    && < 6.5 ,
        optparse-generic            >= 1.1.1    && < 1.3 ,
        prettyprinter               >= 1.1.1    && < 1.2 ,
=======
        ansi-terminal               >= 0.6.3.1  && < 0.9 ,
        dhall                                ,
        optparse-generic            >= 1.1.1    && < 1.4 ,
        prettyprinter               >= 1.2.0.1  && < 1.3 ,
>>>>>>> 0ffe854d
        prettyprinter-ansi-terminal >= 1.1.1    && < 1.2 ,
        text                        >= 0.11.1.0 && < 1.3
    GHC-Options: -Wall -Wcompat
    Other-Modules:
        Paths_dhall

Executable dhall-hash
    Hs-Source-Dirs: dhall-hash
    Main-Is: Main.hs
    Build-Depends:
        base             >= 4        && < 5  ,
        dhall                                ,
<<<<<<< HEAD
        optparse-generic >= 1.1.1    && < 1.3,
        megaparsec       >= 6.4.0    && < 6.5 ,
=======
        optparse-generic >= 1.1.1    && < 1.4,
        trifecta         >= 1.6      && < 1.8,
>>>>>>> 0ffe854d
        text             >= 0.11.1.0 && < 1.3
    Other-Modules:
        Paths_dhall

Test-Suite test
    Type: exitcode-stdio-1.0
    Hs-Source-Dirs: tests
    Main-Is: Tests.hs
    GHC-Options: -Wall -Wcompat
    Other-Modules:
        Format
        Normalization
        Parser
        Regression
        Tutorial
        TypeCheck
        Util
    Build-Depends:
        base                      >= 4        && < 5   ,
        deepseq                   >= 1.2.0.1  && < 1.5 ,
        dhall                                          ,
        insert-ordered-containers                      ,
        prettyprinter                                  ,
        tasty                     >= 0.11.2   && < 1.1 ,
        tasty-hunit               >= 0.9.2    && < 0.11,
        text                      >= 0.11.1.0 && < 1.3 ,
        vector                    >= 0.11.0.0 && < 0.13<|MERGE_RESOLUTION|>--- conflicted
+++ resolved
@@ -154,11 +154,7 @@
     Hs-Source-Dirs: src
     Build-Depends:
         base                        >= 4.9.0.0  && < 5   ,
-<<<<<<< HEAD
         ansi-terminal               >= 0.6.3.1  && < 0.8 ,
-=======
-        ansi-wl-pprint                           < 0.7 ,
->>>>>>> 0ffe854d
         base16-bytestring                        < 0.2 ,
         bytestring                               < 0.11,
         case-insensitive                         < 1.3 ,
@@ -173,11 +169,8 @@
         http-client-tls             >= 0.2.0    && < 0.4 ,
         insert-ordered-containers   >= 0.1.0.1  && < 0.3 ,
         lens-family-core            >= 1.0.0    && < 1.3 ,
-<<<<<<< HEAD
         megaparsec                  >= 6.1.1    && < 6.5 ,
-=======
         memory                      >= 0.14     && < 0.15,
->>>>>>> 0ffe854d
         parsers                     >= 0.12.4   && < 0.13,
         prettyprinter               >= 1.2.0.1  && < 1.3 ,
         prettyprinter-ansi-terminal >= 1.1.1    && < 1.2 ,
@@ -227,32 +220,19 @@
         repline          >= 0.1.6.0  && < 0.2 ,
         prettyprinter                         ,
         prettyprinter-ansi-terminal           ,
-<<<<<<< HEAD
         text
-    GHC-Options: -Wall
-=======
-        text                                  ,
-        trifecta
-    GHC-Options: -Wall -Wcompat
->>>>>>> 0ffe854d
+    GHC-Options: -Wall -Wcompat
 
 Executable dhall-format
     Hs-Source-Dirs: dhall-format
     Main-Is: Main.hs
     Build-Depends:
         base                        >= 4        && < 5   ,
-<<<<<<< HEAD
-        ansi-terminal               >= 0.6.3.1  && < 0.8 ,
-        dhall                                            ,
-        megaparsec                  >= 6.4.0    && < 6.5 ,
-        optparse-generic            >= 1.1.1    && < 1.3 ,
-        prettyprinter               >= 1.1.1    && < 1.2 ,
-=======
         ansi-terminal               >= 0.6.3.1  && < 0.9 ,
         dhall                                ,
+        megaparsec                  >= 6.4.0    && < 6.5 ,
         optparse-generic            >= 1.1.1    && < 1.4 ,
         prettyprinter               >= 1.2.0.1  && < 1.3 ,
->>>>>>> 0ffe854d
         prettyprinter-ansi-terminal >= 1.1.1    && < 1.2 ,
         text                        >= 0.11.1.0 && < 1.3
     GHC-Options: -Wall -Wcompat
@@ -265,13 +245,8 @@
     Build-Depends:
         base             >= 4        && < 5  ,
         dhall                                ,
-<<<<<<< HEAD
-        optparse-generic >= 1.1.1    && < 1.3,
+        optparse-generic >= 1.1.1    && < 1.4,
         megaparsec       >= 6.4.0    && < 6.5 ,
-=======
-        optparse-generic >= 1.1.1    && < 1.4,
-        trifecta         >= 1.6      && < 1.8,
->>>>>>> 0ffe854d
         text             >= 0.11.1.0 && < 1.3
     Other-Modules:
         Paths_dhall
